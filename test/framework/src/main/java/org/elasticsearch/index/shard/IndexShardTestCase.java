--- conflicted
+++ resolved
@@ -440,13 +440,10 @@
     }
 
     protected Engine.Index indexDoc(IndexShard shard, String type, String id, String source) throws IOException {
-<<<<<<< HEAD
         return indexDoc(shard, type, id, source, XContentType.JSON);
     }
 
     protected Engine.Index indexDoc(IndexShard shard, String type, String id, String source, XContentType xContentType) throws IOException {
-=======
->>>>>>> 61d95ffa
         final Engine.Index index;
         if (shard.routingEntry().primary()) {
             index = shard.prepareIndexOnPrimary(
