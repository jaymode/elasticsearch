--- conflicted
+++ resolved
@@ -18,24 +18,6 @@
 import static org.elasticsearch.xpack.sql.proto.Protocol.URL_PARAM_FORMAT;
 
 public class SqlMediaTypeParser {
-<<<<<<< HEAD
-    private static final MediaTypeParser<? extends MediaType> parser = new MediaTypeParser.Builder<>()
-        .withMediaTypeAndParams(TextFormat.PLAIN_TEXT.typeWithSubtype(), TextFormat.PLAIN_TEXT,
-            Map.of("header", "present|absent", "charset", "utf-8"))
-        .withMediaTypeAndParams(TextFormat.CSV.typeWithSubtype(), TextFormat.CSV,
-            Map.of("header", "present|absent", "charset", "utf-8",
-                "delimiter", ".+"))// more detailed parsing is in TextFormat.CSV#delimiter
-        .withMediaTypeAndParams(TextFormat.TSV.typeWithSubtype(), TextFormat.TSV,
-            Map.of("header", "present|absent", "charset", "utf-8"))
-        .withMediaTypeAndParams("text/vnd.elasticsearch+plain", TextFormat.PLAIN_TEXT,
-            Map.of("header", "present|absent", "charset", "utf-8", "compatible-with", "\\d+"))
-        .withMediaTypeAndParams("text/vnd.elasticsearch+csv", TextFormat.CSV,
-            Map.of("header", "present|absent", "charset", "utf-8",
-                "delimiter", ".+", "compatible-with", "\\d+"))// more detailed parsing is in TextFormat.CSV#delimiter
-        .withMediaTypeAndParams("text/vnd.elasticsearch+tsv", TextFormat.TSV,
-            Map.of("header", "present|absent", "charset", "utf-8", "compatible-with", "\\d+"))
-        .build(MediaTypeRegistry.getInstance());
-=======
     private MediaTypeParser<MediaType> mediaTypeParser ;
 
     public SqlMediaTypeParser(MediaTypeRegistry additionalMediaTypes) {
@@ -45,7 +27,6 @@
         mediaTypeParser = new MediaTypeParser<>(register);
     }
 
->>>>>>> 5ad227ad
 
     /*
      * Since we support {@link TextFormat} <strong>and</strong>
