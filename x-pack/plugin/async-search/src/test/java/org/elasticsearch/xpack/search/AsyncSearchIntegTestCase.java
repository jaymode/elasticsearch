--- conflicted
+++ resolved
@@ -238,13 +238,8 @@
                 }
                 queryLatch.countDownAndReset();
                 AsyncSearchResponse newResponse = client().execute(GetAsyncSearchAction.INSTANCE,
-<<<<<<< HEAD
                     new GetAsyncResultRequest(response.getId())
-                        .setWaitForCompletion(TimeValue.timeValueMillis(10))).get();
-=======
-                    new GetAsyncSearchAction.Request(response.getId())
                         .setWaitForCompletionTimeout(TimeValue.timeValueMillis(10))).get();
->>>>>>> bc0eeb4d
 
                 if (newResponse.isRunning()) {
                     assertThat(newResponse.status(), equalTo(RestStatus.OK));
