/*
 * Copyright Elasticsearch B.V. and/or licensed to Elasticsearch B.V. under one
 * or more contributor license agreements. Licensed under the Elastic License;
 * you may not use this file except in compliance with the Elastic License.
 */
package org.elasticsearch.compat;

import org.elasticsearch.ElasticsearchStatusException;
import org.elasticsearch.Version;
import org.elasticsearch.common.Nullable;
import org.elasticsearch.common.xcontent.MediaType;
import org.elasticsearch.common.xcontent.MediaTypeParser;
import org.elasticsearch.common.xcontent.MediaTypeRegistry;
<<<<<<< HEAD
import org.elasticsearch.common.xcontent.XContentType;
=======
>>>>>>> 5ad227ad
import org.elasticsearch.plugins.Plugin;
import org.elasticsearch.plugins.RestCompatibilityPlugin;
import org.elasticsearch.rest.RestStatus;

public class CompatibleVersionPlugin extends Plugin implements RestCompatibilityPlugin {

<<<<<<< HEAD
    MediaTypeParser<MediaType> mediaTypeParser = new MediaTypeParser.Builder<>()
        .build(MediaTypeRegistry.getInstance());
    @Override
    public Version getCompatibleVersion(@Nullable String acceptHeader, @Nullable String contentTypeHeader, boolean hasContent) {
=======
//    private MediaTypeParser<MediaType> mediaTypeParser;

    @Override
    public Version getCompatibleVersion(@Nullable String acceptHeader, @Nullable String contentTypeHeader, boolean hasContent,
                                        MediaTypeRegistry mediaTypeRegistry) {
        MediaTypeParser<MediaType> mediaTypeParser = new MediaTypeParser<>(mediaTypeRegistry);
>>>>>>> 5ad227ad
        Byte aVersion = mediaTypeParser.parseVersion(acceptHeader);
        byte acceptVersion = aVersion == null ? Version.CURRENT.major : Integer.valueOf(aVersion).byteValue();
        Byte cVersion = mediaTypeParser.parseVersion(contentTypeHeader);
        byte contentTypeVersion = cVersion == null ? Version.CURRENT.major : Integer.valueOf(cVersion).byteValue();

        // accept version must be current or prior
        if (acceptVersion > Version.CURRENT.major || acceptVersion < Version.CURRENT.major - 1) {
            throw new ElasticsearchStatusException(
                "Compatible version must be equal or less then the current version. Accept={}} Content-Type={}}",
                RestStatus.BAD_REQUEST,
                acceptHeader,
                contentTypeHeader
            );
        }
        if (hasContent) {

            // content-type version must be current or prior
            if (contentTypeVersion > Version.CURRENT.major || contentTypeVersion < Version.CURRENT.major - 1) {
                throw new ElasticsearchStatusException(
                    "Compatible version must be equal or less then the current version. Accept={} Content-Type={}",
                    RestStatus.BAD_REQUEST,
                    acceptHeader,
                    contentTypeHeader,
                    RestStatus.BAD_REQUEST
                );
            }
            // if both accept and content-type are sent, the version must match
            if (contentTypeVersion != acceptVersion) {
                throw new ElasticsearchStatusException(
                    "Content-Type and Accept version requests have to match. Accept={} Content-Type={}",
                    RestStatus.BAD_REQUEST,
                    acceptHeader,
                    contentTypeHeader
                );
            }
            // both headers should be versioned or none
            if ((cVersion == null && aVersion != null) || (aVersion == null && cVersion != null)) {
                throw new ElasticsearchStatusException(
                    "Versioning is required on both Content-Type and Accept headers. Accept={} Content-Type={}",
                    RestStatus.BAD_REQUEST,
                    acceptHeader,
                    contentTypeHeader
                );
            }
            if (contentTypeVersion < Version.CURRENT.major) {
                return Version.CURRENT.previousMajor();
            }
        }

        if (acceptVersion < Version.CURRENT.major) {
            return Version.CURRENT.previousMajor();
        }

        return Version.CURRENT;
    }

}<|MERGE_RESOLUTION|>--- conflicted
+++ resolved
@@ -11,29 +11,16 @@
 import org.elasticsearch.common.xcontent.MediaType;
 import org.elasticsearch.common.xcontent.MediaTypeParser;
 import org.elasticsearch.common.xcontent.MediaTypeRegistry;
-<<<<<<< HEAD
-import org.elasticsearch.common.xcontent.XContentType;
-=======
->>>>>>> 5ad227ad
 import org.elasticsearch.plugins.Plugin;
 import org.elasticsearch.plugins.RestCompatibilityPlugin;
 import org.elasticsearch.rest.RestStatus;
 
 public class CompatibleVersionPlugin extends Plugin implements RestCompatibilityPlugin {
 
-<<<<<<< HEAD
-    MediaTypeParser<MediaType> mediaTypeParser = new MediaTypeParser.Builder<>()
-        .build(MediaTypeRegistry.getInstance());
-    @Override
-    public Version getCompatibleVersion(@Nullable String acceptHeader, @Nullable String contentTypeHeader, boolean hasContent) {
-=======
-//    private MediaTypeParser<MediaType> mediaTypeParser;
-
     @Override
     public Version getCompatibleVersion(@Nullable String acceptHeader, @Nullable String contentTypeHeader, boolean hasContent,
                                         MediaTypeRegistry mediaTypeRegistry) {
         MediaTypeParser<MediaType> mediaTypeParser = new MediaTypeParser<>(mediaTypeRegistry);
->>>>>>> 5ad227ad
         Byte aVersion = mediaTypeParser.parseVersion(acceptHeader);
         byte acceptVersion = aVersion == null ? Version.CURRENT.major : Integer.valueOf(aVersion).byteValue();
         Byte cVersion = mediaTypeParser.parseVersion(contentTypeHeader);
@@ -89,5 +76,4 @@
 
         return Version.CURRENT;
     }
-
 }