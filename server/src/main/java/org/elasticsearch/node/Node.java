/*
 * Licensed to Elasticsearch under one or more contributor
 * license agreements. See the NOTICE file distributed with
 * this work for additional information regarding copyright
 * ownership. Elasticsearch licenses this file to you under
 * the Apache License, Version 2.0 (the "License"); you may
 * not use this file except in compliance with the License.
 * You may obtain a copy of the License at
 *
 *    http://www.apache.org/licenses/LICENSE-2.0
 *
 * Unless required by applicable law or agreed to in writing,
 * software distributed under the License is distributed on an
 * "AS IS" BASIS, WITHOUT WARRANTIES OR CONDITIONS OF ANY
 * KIND, either express or implied.  See the License for the
 * specific language governing permissions and limitations
 * under the License.
 */

package org.elasticsearch.node;

import org.apache.logging.log4j.LogManager;
import org.apache.logging.log4j.Logger;
import org.apache.lucene.util.Constants;
import org.apache.lucene.util.SetOnce;
import org.elasticsearch.Assertions;
import org.elasticsearch.Build;
import org.elasticsearch.ElasticsearchException;
import org.elasticsearch.ElasticsearchTimeoutException;
import org.elasticsearch.Version;
import org.elasticsearch.action.ActionModule;
import org.elasticsearch.action.ActionType;
import org.elasticsearch.action.search.SearchExecutionStatsCollector;
import org.elasticsearch.action.search.SearchPhaseController;
import org.elasticsearch.action.search.SearchTransportService;
import org.elasticsearch.action.support.TransportAction;
import org.elasticsearch.action.update.UpdateHelper;
import org.elasticsearch.bootstrap.BootstrapCheck;
import org.elasticsearch.bootstrap.BootstrapContext;
import org.elasticsearch.client.Client;
import org.elasticsearch.client.node.NodeClient;
import org.elasticsearch.cluster.ClusterInfoService;
import org.elasticsearch.cluster.ClusterModule;
import org.elasticsearch.cluster.ClusterName;
import org.elasticsearch.cluster.ClusterState;
import org.elasticsearch.cluster.ClusterStateObserver;
import org.elasticsearch.cluster.InternalClusterInfoService;
import org.elasticsearch.cluster.NodeConnectionsService;
import org.elasticsearch.cluster.action.index.MappingUpdatedAction;
import org.elasticsearch.cluster.metadata.AliasValidator;
import org.elasticsearch.cluster.metadata.IndexTemplateMetadata;
import org.elasticsearch.cluster.metadata.Metadata;
import org.elasticsearch.cluster.metadata.MetadataCreateDataStreamService;
import org.elasticsearch.cluster.metadata.MetadataCreateIndexService;
import org.elasticsearch.cluster.metadata.MetadataIndexUpgradeService;
import org.elasticsearch.cluster.metadata.SystemIndexMetadataUpgradeService;
import org.elasticsearch.cluster.metadata.TemplateUpgradeService;
import org.elasticsearch.cluster.node.DiscoveryNode;
import org.elasticsearch.cluster.node.DiscoveryNodeRole;
import org.elasticsearch.cluster.routing.BatchedRerouteService;
import org.elasticsearch.cluster.routing.RerouteService;
import org.elasticsearch.cluster.routing.allocation.DiskThresholdMonitor;
import org.elasticsearch.cluster.service.ClusterService;
import org.elasticsearch.common.StopWatch;
import org.elasticsearch.common.breaker.CircuitBreaker;
import org.elasticsearch.common.component.Lifecycle;
import org.elasticsearch.common.component.LifecycleComponent;
import org.elasticsearch.common.inject.Injector;
import org.elasticsearch.common.inject.Key;
import org.elasticsearch.common.inject.ModulesBuilder;
import org.elasticsearch.common.io.stream.NamedWriteableRegistry;
import org.elasticsearch.common.lease.Releasables;
import org.elasticsearch.common.logging.HeaderWarning;
import org.elasticsearch.common.logging.NodeAndClusterIdStateListener;
import org.elasticsearch.common.network.NetworkAddress;
import org.elasticsearch.common.network.NetworkModule;
import org.elasticsearch.common.network.NetworkService;
import org.elasticsearch.common.settings.ClusterSettings;
import org.elasticsearch.common.settings.ConsistentSettingsService;
import org.elasticsearch.common.settings.Setting;
import org.elasticsearch.common.settings.Setting.Property;
import org.elasticsearch.common.settings.SettingUpgrader;
import org.elasticsearch.common.settings.Settings;
import org.elasticsearch.common.settings.SettingsModule;
import org.elasticsearch.common.transport.BoundTransportAddress;
import org.elasticsearch.common.transport.TransportAddress;
import org.elasticsearch.common.unit.TimeValue;
import org.elasticsearch.common.util.BigArrays;
import org.elasticsearch.common.util.PageCacheRecycler;
import org.elasticsearch.common.xcontent.NamedXContentRegistry;
import org.elasticsearch.core.internal.io.IOUtils;
import org.elasticsearch.discovery.Discovery;
import org.elasticsearch.discovery.DiscoveryModule;
import org.elasticsearch.env.Environment;
import org.elasticsearch.env.NodeEnvironment;
import org.elasticsearch.env.NodeMetadata;
import org.elasticsearch.gateway.GatewayAllocator;
import org.elasticsearch.gateway.GatewayMetaState;
import org.elasticsearch.gateway.GatewayModule;
import org.elasticsearch.gateway.GatewayService;
import org.elasticsearch.gateway.MetaStateService;
import org.elasticsearch.gateway.PersistedClusterStateService;
import org.elasticsearch.http.HttpServerTransport;
import org.elasticsearch.index.IndexSettings;
import org.elasticsearch.index.IndexingPressure;
import org.elasticsearch.index.analysis.AnalysisRegistry;
import org.elasticsearch.index.engine.EngineFactory;
import org.elasticsearch.indices.IndicesModule;
import org.elasticsearch.indices.IndicesService;
import org.elasticsearch.indices.ShardLimitValidator;
import org.elasticsearch.indices.SystemIndexDescriptor;
import org.elasticsearch.indices.SystemIndices;
import org.elasticsearch.indices.analysis.AnalysisModule;
import org.elasticsearch.indices.breaker.BreakerSettings;
import org.elasticsearch.indices.breaker.CircuitBreakerService;
import org.elasticsearch.indices.breaker.HierarchyCircuitBreakerService;
import org.elasticsearch.indices.breaker.NoneCircuitBreakerService;
import org.elasticsearch.indices.cluster.IndicesClusterStateService;
import org.elasticsearch.indices.recovery.PeerRecoverySourceService;
import org.elasticsearch.indices.recovery.PeerRecoveryTargetService;
import org.elasticsearch.indices.recovery.RecoverySettings;
import org.elasticsearch.indices.store.IndicesStore;
import org.elasticsearch.ingest.IngestService;
import org.elasticsearch.monitor.MonitorService;
import org.elasticsearch.monitor.fs.FsHealthService;
import org.elasticsearch.monitor.jvm.JvmInfo;
import org.elasticsearch.persistent.PersistentTasksClusterService;
import org.elasticsearch.persistent.PersistentTasksExecutor;
import org.elasticsearch.persistent.PersistentTasksExecutorRegistry;
import org.elasticsearch.persistent.PersistentTasksService;
import org.elasticsearch.plugins.ActionPlugin;
import org.elasticsearch.plugins.AnalysisPlugin;
import org.elasticsearch.plugins.CircuitBreakerPlugin;
import org.elasticsearch.plugins.ClusterPlugin;
import org.elasticsearch.plugins.DiscoveryPlugin;
import org.elasticsearch.plugins.EnginePlugin;
import org.elasticsearch.plugins.IndexStorePlugin;
import org.elasticsearch.plugins.IngestPlugin;
import org.elasticsearch.plugins.MapperPlugin;
import org.elasticsearch.plugins.MetadataUpgrader;
import org.elasticsearch.plugins.NetworkPlugin;
import org.elasticsearch.plugins.PersistentTaskPlugin;
import org.elasticsearch.plugins.Plugin;
import org.elasticsearch.plugins.PluginsService;
import org.elasticsearch.plugins.RepositoryPlugin;
import org.elasticsearch.plugins.RestCompatibilityPlugin;
import org.elasticsearch.rest.CompatibleVersion;
import org.elasticsearch.plugins.ScriptPlugin;
import org.elasticsearch.plugins.SearchPlugin;
import org.elasticsearch.plugins.SystemIndexPlugin;
import org.elasticsearch.repositories.RepositoriesModule;
import org.elasticsearch.repositories.RepositoriesService;
import org.elasticsearch.rest.RestController;
import org.elasticsearch.script.ScriptContext;
import org.elasticsearch.script.ScriptEngine;
import org.elasticsearch.script.ScriptModule;
import org.elasticsearch.script.ScriptService;
import org.elasticsearch.search.SearchModule;
import org.elasticsearch.search.SearchService;
import org.elasticsearch.search.aggregations.support.AggregationUsageService;
import org.elasticsearch.search.fetch.FetchPhase;
import org.elasticsearch.snapshots.RestoreService;
import org.elasticsearch.snapshots.SnapshotShardsService;
import org.elasticsearch.snapshots.SnapshotsService;
import org.elasticsearch.tasks.Task;
import org.elasticsearch.tasks.TaskCancellationService;
import org.elasticsearch.tasks.TaskResultsService;
import org.elasticsearch.threadpool.ExecutorBuilder;
import org.elasticsearch.threadpool.ThreadPool;
import org.elasticsearch.transport.Transport;
import org.elasticsearch.transport.TransportInterceptor;
import org.elasticsearch.transport.TransportService;
import org.elasticsearch.usage.UsageService;
import org.elasticsearch.watcher.ResourceWatcherService;

import javax.net.ssl.SNIHostName;
import java.io.BufferedWriter;
import java.io.Closeable;
import java.io.IOException;
import java.net.InetAddress;
import java.net.InetSocketAddress;
import java.nio.charset.Charset;
import java.nio.file.Files;
import java.nio.file.Path;
import java.nio.file.StandardCopyOption;
import java.util.ArrayList;
import java.util.Arrays;
import java.util.Collection;
import java.util.Collections;
import java.util.LinkedHashSet;
import java.util.List;
import java.util.Map;
import java.util.Optional;
import java.util.Set;
import java.util.concurrent.CountDownLatch;
import java.util.concurrent.TimeUnit;
import java.util.function.Function;
import java.util.function.UnaryOperator;
import java.util.stream.Collectors;
import java.util.stream.Stream;

import static java.util.stream.Collectors.toList;

/**
 * A node represent a node within a cluster ({@code cluster.name}). The {@link #client()} can be used
 * in order to use a {@link Client} to perform actions/operations against the cluster.
 */
public class Node implements Closeable {
    public static final Setting<Boolean> WRITE_PORTS_FILE_SETTING =
        Setting.boolSetting("node.portsfile", false, Property.NodeScope);
    private static final Setting<Boolean> NODE_DATA_SETTING =
        Setting.boolSetting("node.data", true, Property.Deprecated, Property.NodeScope);
    private static final Setting<Boolean> NODE_MASTER_SETTING =
        Setting.boolSetting("node.master", true, Property.Deprecated, Property.NodeScope);
    private static final Setting<Boolean> NODE_INGEST_SETTING =
        Setting.boolSetting("node.ingest", true, Property.Deprecated, Property.NodeScope);
    private static final Setting<Boolean> NODE_REMOTE_CLUSTER_CLIENT =
        Setting.boolSetting("node.remote_cluster_client", true, Property.Deprecated, Property.NodeScope);

    public static final Setting<String> NODE_NAME_SETTING = Setting.simpleString("node.name", Property.NodeScope);
    public static final Setting.AffixSetting<String> NODE_ATTRIBUTES = Setting.prefixKeySetting("node.attr.", (key) ->
        new Setting<>(key, "", (value) -> {
            if (value.length() > 0
                && (Character.isWhitespace(value.charAt(0)) || Character.isWhitespace(value.charAt(value.length() - 1)))) {
                throw new IllegalArgumentException(key + " cannot have leading or trailing whitespace " +
                    "[" + value + "]");
            }
            if (value.length() > 0 && "node.attr.server_name".equals(key)) {
                try {
                    new SNIHostName(value);
                } catch (IllegalArgumentException e) {
                    throw new IllegalArgumentException("invalid node.attr.server_name [" + value + "]", e );
                }
            }
            return value;
        }, Property.NodeScope));
    public static final Setting<String> BREAKER_TYPE_KEY = new Setting<>("indices.breaker.type", "hierarchy", (s) -> {
        switch (s) {
            case "hierarchy":
            case "none":
                return s;
            default:
                throw new IllegalArgumentException("indices.breaker.type must be one of [hierarchy, none] but was: " + s);
        }
    }, Setting.Property.NodeScope);

    public static final Setting<TimeValue> INITIAL_STATE_TIMEOUT_SETTING =
        Setting.positiveTimeSetting("discovery.initial_state_timeout", TimeValue.timeValueSeconds(30), Property.NodeScope);

    private static final String CLIENT_TYPE = "node";

    private final Lifecycle lifecycle = new Lifecycle();

    /**
     * Logger initialized in the ctor because if it were initialized statically
     * then it wouldn't get the node name.
     */
    private final Logger logger;
    private final Injector injector;
    private final Environment environment;
    private final NodeEnvironment nodeEnvironment;
    private final PluginsService pluginsService;
    private final NodeClient client;
    private final Collection<LifecycleComponent> pluginLifecycleComponents;
    private final LocalNodeFactory localNodeFactory;
    private final NodeService nodeService;
    final NamedWriteableRegistry namedWriteableRegistry;

    public Node(Environment environment) {
        this(environment, Collections.emptyList(), true);
    }

    /**
     * Constructs a node
     *
     * @param initialEnvironment         the initial environment for this node, which will be added to by plugins
     * @param classpathPlugins           the plugins to be loaded from the classpath
     * @param forbidPrivateIndexSettings whether or not private index settings are forbidden when creating an index; this is used in the
     *                                   test framework for tests that rely on being able to set private settings
     */
    protected Node(final Environment initialEnvironment,
                   Collection<Class<? extends Plugin>> classpathPlugins, boolean forbidPrivateIndexSettings) {
        logger = LogManager.getLogger(Node.class);
        final List<Closeable> resourcesToClose = new ArrayList<>(); // register everything we need to release in the case of an error
        boolean success = false;
        try {
            Settings tmpSettings = Settings.builder().put(initialEnvironment.settings())
                .put(Client.CLIENT_TYPE_SETTING_S.getKey(), CLIENT_TYPE).build();

            final JvmInfo jvmInfo = JvmInfo.jvmInfo();
            logger.info(
                "version[{}], pid[{}], build[{}/{}/{}/{}], OS[{}/{}/{}], JVM[{}/{}/{}/{}]",
                Build.CURRENT.getQualifiedVersion(),
                jvmInfo.pid(),
                Build.CURRENT.flavor().displayName(),
                Build.CURRENT.type().displayName(),
                Build.CURRENT.hash(),
                Build.CURRENT.date(),
                Constants.OS_NAME,
                Constants.OS_VERSION,
                Constants.OS_ARCH,
                Constants.JVM_VENDOR,
                Constants.JVM_NAME,
                Constants.JAVA_VERSION,
                Constants.JVM_VERSION);
            logger.info("JVM home [{}]", System.getProperty("java.home"));
            logger.info("JVM arguments {}", Arrays.toString(jvmInfo.getInputArguments()));
            if (Build.CURRENT.isProductionRelease() == false) {
                logger.warn(
                    "version [{}] is a pre-release version of Elasticsearch and is not suitable for production",
                    Build.CURRENT.getQualifiedVersion());
            }

            if (logger.isDebugEnabled()) {
                logger.debug("using config [{}], data [{}], logs [{}], plugins [{}]",
                    initialEnvironment.configFile(), Arrays.toString(initialEnvironment.dataFiles()),
                    initialEnvironment.logsFile(), initialEnvironment.pluginsFile());
            }

            this.pluginsService = new PluginsService(tmpSettings, initialEnvironment.configFile(), initialEnvironment.modulesFile(),
                initialEnvironment.pluginsFile(), classpathPlugins);
            final Settings settings = pluginsService.updatedSettings();

            final Set<DiscoveryNodeRole> additionalRoles = pluginsService.filterPlugins(Plugin.class)
                .stream()
                .map(Plugin::getRoles)
                .flatMap(Set::stream)
                .collect(Collectors.toSet());
            DiscoveryNode.setAdditionalRoles(additionalRoles);

            /*
             * Create the environment based on the finalized view of the settings. This is to ensure that components get the same setting
             * values, no matter they ask for them from.
             */
            this.environment = new Environment(settings, initialEnvironment.configFile());
            Environment.assertEquivalent(initialEnvironment, this.environment);
            nodeEnvironment = new NodeEnvironment(tmpSettings, environment);
            logger.info("node name [{}], node ID [{}], cluster name [{}], roles {}",
                NODE_NAME_SETTING.get(tmpSettings), nodeEnvironment.nodeId(), ClusterName.CLUSTER_NAME_SETTING.get(tmpSettings).value(),
                DiscoveryNode.getRolesFromSettings(settings).stream()
                    .map(DiscoveryNodeRole::roleName)
                    .collect(Collectors.toCollection(LinkedHashSet::new)));
            resourcesToClose.add(nodeEnvironment);
            localNodeFactory = new LocalNodeFactory(settings, nodeEnvironment.nodeId());

            final List<ExecutorBuilder<?>> executorBuilders = pluginsService.getExecutorBuilders(settings);

            final ThreadPool threadPool = new ThreadPool(settings, executorBuilders.toArray(new ExecutorBuilder[0]));
            resourcesToClose.add(() -> ThreadPool.terminate(threadPool, 10, TimeUnit.SECONDS));
            final ResourceWatcherService resourceWatcherService = new ResourceWatcherService(settings, threadPool);
            resourcesToClose.add(resourceWatcherService);
            // adds the context to the DeprecationLogger so that it does not need to be injected everywhere
            HeaderWarning.setThreadContext(threadPool.getThreadContext());
            resourcesToClose.add(() -> HeaderWarning.removeThreadContext(threadPool.getThreadContext()));

            final List<Setting<?>> additionalSettings = new ArrayList<>();
            // register the node.data, node.ingest, node.master, node.remote_cluster_client settings here so we can mark them private
            additionalSettings.add(NODE_DATA_SETTING);
            additionalSettings.add(NODE_INGEST_SETTING);
            additionalSettings.add(NODE_MASTER_SETTING);
            additionalSettings.add(NODE_REMOTE_CLUSTER_CLIENT);
            additionalSettings.addAll(pluginsService.getPluginSettings());
            final List<String> additionalSettingsFilter = new ArrayList<>(pluginsService.getPluginSettingsFilter());
            for (final ExecutorBuilder<?> builder : threadPool.builders()) {
                additionalSettings.addAll(builder.getRegisteredSettings());
            }
            client = new NodeClient(settings, threadPool);

            final ScriptModule scriptModule = new ScriptModule(settings, pluginsService.filterPlugins(ScriptPlugin.class));
            final ScriptService scriptService = newScriptService(settings, scriptModule.engines, scriptModule.contexts);
            AnalysisModule analysisModule = new AnalysisModule(this.environment, pluginsService.filterPlugins(AnalysisPlugin.class));
            // this is as early as we can validate settings at this point. we already pass them to ScriptModule as well as ThreadPool
            // so we might be late here already

            final Set<SettingUpgrader<?>> settingsUpgraders = pluginsService.filterPlugins(Plugin.class)
                    .stream()
                    .map(Plugin::getSettingUpgraders)
                    .flatMap(List::stream)
                    .collect(Collectors.toSet());

            final SettingsModule settingsModule =
                    new SettingsModule(settings, additionalSettings, additionalSettingsFilter, settingsUpgraders);
            scriptModule.registerClusterSettingsListeners(scriptService, settingsModule.getClusterSettings());
            final NetworkService networkService = new NetworkService(
                getCustomNameResolvers(pluginsService.filterPlugins(DiscoveryPlugin.class)));

            List<ClusterPlugin> clusterPlugins = pluginsService.filterPlugins(ClusterPlugin.class);
            final ClusterService clusterService = new ClusterService(settings, settingsModule.getClusterSettings(), threadPool);
            clusterService.addStateApplier(scriptService);
            resourcesToClose.add(clusterService);
            final Set<Setting<?>> consistentSettings = settingsModule.getConsistentSettings();
            if (consistentSettings.isEmpty() == false) {
                clusterService.addLocalNodeMasterListener(
                        new ConsistentSettingsService(settings, clusterService, consistentSettings).newHashPublisher());
            }
            final IngestService ingestService = new IngestService(clusterService, threadPool, this.environment,
                scriptService, analysisModule.getAnalysisRegistry(),
                pluginsService.filterPlugins(IngestPlugin.class), client);
            final ClusterInfoService clusterInfoService = newClusterInfoService(settings, clusterService, threadPool, client);
            final UsageService usageService = new UsageService();

            ModulesBuilder modules = new ModulesBuilder();
            final MonitorService monitorService = new MonitorService(settings, nodeEnvironment, threadPool);
            final FsHealthService fsHealthService = new FsHealthService(settings, clusterService.getClusterSettings(), threadPool,
                nodeEnvironment);
            ClusterModule clusterModule = new ClusterModule(settings, clusterService, clusterPlugins, clusterInfoService);
            modules.add(clusterModule);
            IndicesModule indicesModule = new IndicesModule(pluginsService.filterPlugins(MapperPlugin.class));
            modules.add(indicesModule);

            SearchModule searchModule = new SearchModule(settings, pluginsService.filterPlugins(SearchPlugin.class));
            List<BreakerSettings> pluginCircuitBreakers = pluginsService.filterPlugins(CircuitBreakerPlugin.class)
                .stream()
                .map(plugin -> plugin.getCircuitBreaker(settings))
                .collect(Collectors.toList());
            final CircuitBreakerService circuitBreakerService = createCircuitBreakerService(settingsModule.getSettings(),
                pluginCircuitBreakers,
                settingsModule.getClusterSettings());
            pluginsService.filterPlugins(CircuitBreakerPlugin.class)
                .forEach(plugin -> {
                    CircuitBreaker breaker = circuitBreakerService.getBreaker(plugin.getCircuitBreaker(settings).getName());
                    plugin.setCircuitBreaker(breaker);
                });
            resourcesToClose.add(circuitBreakerService);
            modules.add(new GatewayModule());


            PageCacheRecycler pageCacheRecycler = createPageCacheRecycler(settings);
            BigArrays bigArrays = createBigArrays(pageCacheRecycler, circuitBreakerService);
            modules.add(settingsModule);
            List<NamedWriteableRegistry.Entry> namedWriteables = Stream.of(
                NetworkModule.getNamedWriteables().stream(),
                IndicesModule.getNamedWriteables().stream(),
                searchModule.getNamedWriteables().stream(),
                pluginsService.filterPlugins(Plugin.class).stream()
                    .flatMap(p -> p.getNamedWriteables().stream()),
                ClusterModule.getNamedWriteables().stream())
                .flatMap(Function.identity()).collect(Collectors.toList());
            final NamedWriteableRegistry namedWriteableRegistry = new NamedWriteableRegistry(namedWriteables);
            NamedXContentRegistry xContentRegistry = new NamedXContentRegistry(Stream.of(
                NetworkModule.getNamedXContents().stream(),
                IndicesModule.getNamedXContents().stream(),
                searchModule.getNamedXContents().stream(),
                pluginsService.filterPlugins(Plugin.class).stream()
                    .flatMap(p -> p.getNamedXContent().stream()),
                ClusterModule.getNamedXWriteables().stream())
                .flatMap(Function.identity()).collect(toList()));
            final MetaStateService metaStateService = new MetaStateService(nodeEnvironment, xContentRegistry);
            final PersistedClusterStateService lucenePersistedStateFactory
                = new PersistedClusterStateService(nodeEnvironment, xContentRegistry, bigArrays, clusterService.getClusterSettings(),
                threadPool::relativeTimeInMillis);

            // collect engine factory providers from plugins
            final Collection<EnginePlugin> enginePlugins = pluginsService.filterPlugins(EnginePlugin.class);
            final Collection<Function<IndexSettings, Optional<EngineFactory>>> engineFactoryProviders =
                    enginePlugins.stream().map(plugin -> (Function<IndexSettings, Optional<EngineFactory>>)plugin::getEngineFactory)
                            .collect(Collectors.toList());


            final Map<String, IndexStorePlugin.DirectoryFactory> indexStoreFactories =
                    pluginsService.filterPlugins(IndexStorePlugin.class)
                            .stream()
                            .map(IndexStorePlugin::getDirectoryFactories)
                            .flatMap(m -> m.entrySet().stream())
                            .collect(Collectors.toMap(Map.Entry::getKey, Map.Entry::getValue));

            final Map<String, IndexStorePlugin.RecoveryStateFactory> recoveryStateFactories =
                pluginsService.filterPlugins(IndexStorePlugin.class)
                    .stream()
                    .map(IndexStorePlugin::getRecoveryStateFactories)
                    .flatMap(m -> m.entrySet().stream())
                    .collect(Collectors.toMap(Map.Entry::getKey, Map.Entry::getValue));

            final Map<String, Collection<SystemIndexDescriptor>> systemIndexDescriptorMap = pluginsService
                .filterPlugins(SystemIndexPlugin.class)
                .stream()
                .collect(Collectors.toUnmodifiableMap(
                    plugin -> plugin.getClass().getSimpleName(),
                    plugin -> plugin.getSystemIndexDescriptors(settings)));
            final SystemIndices systemIndices = new SystemIndices(systemIndexDescriptorMap);

            final RerouteService rerouteService
                = new BatchedRerouteService(clusterService, clusterModule.getAllocationService()::reroute);
            clusterService.setRerouteService(rerouteService);

            final IndicesService indicesService =
                new IndicesService(settings, pluginsService, nodeEnvironment, xContentRegistry, analysisModule.getAnalysisRegistry(),
                    clusterModule.getIndexNameExpressionResolver(), indicesModule.getMapperRegistry(), namedWriteableRegistry,
                    threadPool, settingsModule.getIndexScopedSettings(), circuitBreakerService, bigArrays, scriptService,
                    clusterService, client, metaStateService, engineFactoryProviders, indexStoreFactories,
                    searchModule.getValuesSourceRegistry(), recoveryStateFactories);

            final AliasValidator aliasValidator = new AliasValidator();

            final ShardLimitValidator shardLimitValidator = new ShardLimitValidator(settings, clusterService);
            final MetadataCreateIndexService metadataCreateIndexService = new MetadataCreateIndexService(
                    settings,
                    clusterService,
                    indicesService,
                    clusterModule.getAllocationService(),
                    aliasValidator,
                shardLimitValidator,
                    environment,
                    settingsModule.getIndexScopedSettings(),
                    threadPool,
                    xContentRegistry,
                    systemIndices,
                    forbidPrivateIndexSettings
            );
            pluginsService.filterPlugins(Plugin.class)
                .forEach(p -> p.getAdditionalIndexSettingProviders()
                    .forEach(metadataCreateIndexService::addAdditionalIndexSettingProvider));

            final MetadataCreateDataStreamService metadataCreateDataStreamService =
                new MetadataCreateDataStreamService(threadPool, clusterService, metadataCreateIndexService);

            final SetOnce<RepositoriesService> repositoriesServiceReference = new SetOnce<>();
            Collection<Object> pluginComponents = pluginsService.filterPlugins(Plugin.class).stream()
                .flatMap(p -> p.createComponents(client, clusterService, threadPool, resourceWatcherService,
                                                 scriptService, xContentRegistry, environment, nodeEnvironment,
                                                 namedWriteableRegistry, clusterModule.getIndexNameExpressionResolver(),
                                                 repositoriesServiceReference::get).stream())
                .collect(Collectors.toList());

            ActionModule actionModule = new ActionModule(settings, clusterModule.getIndexNameExpressionResolver(),
                settingsModule.getIndexScopedSettings(), settingsModule.getClusterSettings(), settingsModule.getSettingsFilter(),
<<<<<<< HEAD
                threadPool, pluginsService.filterPlugins(ActionPlugin.class), client, circuitBreakerService, usageService,
                getRestCompatibleFunction());
=======
                threadPool, pluginsService.filterPlugins(ActionPlugin.class), client, circuitBreakerService, usageService, systemIndices);
>>>>>>> d04edcdf
            modules.add(actionModule);

            final RestController restController = actionModule.getRestController();
            final NetworkModule networkModule = new NetworkModule(settings, pluginsService.filterPlugins(NetworkPlugin.class),
                threadPool, bigArrays, pageCacheRecycler, circuitBreakerService, namedWriteableRegistry, xContentRegistry,
                networkService, restController, clusterService.getClusterSettings());
            Collection<UnaryOperator<Map<String, IndexTemplateMetadata>>> indexTemplateMetadataUpgraders =
                pluginsService.filterPlugins(Plugin.class).stream()
                    .map(Plugin::getIndexTemplateMetadataUpgrader)
                    .collect(Collectors.toList());
            final MetadataUpgrader metadataUpgrader = new MetadataUpgrader(indexTemplateMetadataUpgraders);
            final MetadataIndexUpgradeService metadataIndexUpgradeService = new MetadataIndexUpgradeService(settings, xContentRegistry,
                indicesModule.getMapperRegistry(), settingsModule.getIndexScopedSettings(), systemIndices, scriptService);
            clusterService.addListener(new SystemIndexMetadataUpgradeService(systemIndices, clusterService));
            new TemplateUpgradeService(client, clusterService, threadPool, indexTemplateMetadataUpgraders);
            final Transport transport = networkModule.getTransportSupplier().get();
            Set<String> taskHeaders = Stream.concat(
                pluginsService.filterPlugins(ActionPlugin.class).stream().flatMap(p -> p.getTaskHeaders().stream()),
                Stream.of(Task.X_OPAQUE_ID)
            ).collect(Collectors.toSet());
            final TransportService transportService = newTransportService(settings, transport, threadPool,
                networkModule.getTransportInterceptor(), localNodeFactory, settingsModule.getClusterSettings(), taskHeaders);
            final GatewayMetaState gatewayMetaState = new GatewayMetaState();
            final ResponseCollectorService responseCollectorService = new ResponseCollectorService(clusterService);
            final SearchTransportService searchTransportService =  new SearchTransportService(transportService,
                SearchExecutionStatsCollector.makeWrapper(responseCollectorService));
            final HttpServerTransport httpServerTransport = newHttpTransport(networkModule);
            final IndexingPressure indexingLimits = new IndexingPressure(settings);

            final RecoverySettings recoverySettings = new RecoverySettings(settings, settingsModule.getClusterSettings());
            RepositoriesModule repositoriesModule = new RepositoriesModule(this.environment,
                pluginsService.filterPlugins(RepositoryPlugin.class), transportService, clusterService, threadPool, xContentRegistry,
                recoverySettings);
            RepositoriesService repositoryService = repositoriesModule.getRepositoryService();
            repositoriesServiceReference.set(repositoryService);
            SnapshotsService snapshotsService = new SnapshotsService(settings, clusterService,
                    clusterModule.getIndexNameExpressionResolver(), repositoryService, transportService, actionModule.getActionFilters());
            SnapshotShardsService snapshotShardsService = new SnapshotShardsService(settings, clusterService, repositoryService,
                    transportService, indicesService);
            RestoreService restoreService = new RestoreService(clusterService, repositoryService, clusterModule.getAllocationService(),
                metadataCreateIndexService, metadataIndexUpgradeService, clusterService.getClusterSettings(), shardLimitValidator);

            final DiskThresholdMonitor diskThresholdMonitor = new DiskThresholdMonitor(settings, clusterService::state,
                clusterService.getClusterSettings(), client, threadPool::relativeTimeInMillis, rerouteService);
            clusterInfoService.addListener(diskThresholdMonitor::onNewInfo);

            final DiscoveryModule discoveryModule = new DiscoveryModule(settings, transportService, namedWriteableRegistry,
                networkService, clusterService.getMasterService(), clusterService.getClusterApplierService(),
                clusterService.getClusterSettings(), pluginsService.filterPlugins(DiscoveryPlugin.class),
                clusterModule.getAllocationService(), environment.configFile(), gatewayMetaState, rerouteService,
                fsHealthService);
            this.nodeService = new NodeService(settings, threadPool, monitorService, discoveryModule.getDiscovery(),
                transportService, indicesService, pluginsService, circuitBreakerService, scriptService,
                httpServerTransport, ingestService, clusterService, settingsModule.getSettingsFilter(), responseCollectorService,
                searchTransportService, indexingLimits, searchModule.getValuesSourceRegistry().getUsageService());

            final SearchService searchService = newSearchService(clusterService, indicesService,
                threadPool, scriptService, bigArrays, searchModule.getFetchPhase(),
                responseCollectorService, circuitBreakerService);

            final List<PersistentTasksExecutor<?>> tasksExecutors = pluginsService
                .filterPlugins(PersistentTaskPlugin.class).stream()
                .map(p -> p.getPersistentTasksExecutor(clusterService, threadPool, client, settingsModule,
                    clusterModule.getIndexNameExpressionResolver()))
                .flatMap(List::stream)
                .collect(toList());

            final PersistentTasksExecutorRegistry registry = new PersistentTasksExecutorRegistry(tasksExecutors);
            final PersistentTasksClusterService persistentTasksClusterService =
                new PersistentTasksClusterService(settings, registry, clusterService, threadPool);
            resourcesToClose.add(persistentTasksClusterService);
            final PersistentTasksService persistentTasksService = new PersistentTasksService(clusterService, threadPool, client);

            modules.add(b -> {
                    b.bind(Node.class).toInstance(this);
                    b.bind(NodeService.class).toInstance(nodeService);
                    b.bind(NamedXContentRegistry.class).toInstance(xContentRegistry);
                    b.bind(PluginsService.class).toInstance(pluginsService);
                    b.bind(Client.class).toInstance(client);
                    b.bind(NodeClient.class).toInstance(client);
                    b.bind(Environment.class).toInstance(this.environment);
                    b.bind(ThreadPool.class).toInstance(threadPool);
                    b.bind(NodeEnvironment.class).toInstance(nodeEnvironment);
                    b.bind(ResourceWatcherService.class).toInstance(resourceWatcherService);
                    b.bind(CircuitBreakerService.class).toInstance(circuitBreakerService);
                    b.bind(BigArrays.class).toInstance(bigArrays);
                    b.bind(PageCacheRecycler.class).toInstance(pageCacheRecycler);
                    b.bind(ScriptService.class).toInstance(scriptService);
                    b.bind(AnalysisRegistry.class).toInstance(analysisModule.getAnalysisRegistry());
                    b.bind(IngestService.class).toInstance(ingestService);
                    b.bind(IndexingPressure.class).toInstance(indexingLimits);
                    b.bind(UsageService.class).toInstance(usageService);
                    b.bind(AggregationUsageService.class).toInstance(searchModule.getValuesSourceRegistry().getUsageService());
                    b.bind(NamedWriteableRegistry.class).toInstance(namedWriteableRegistry);
                    b.bind(MetadataUpgrader.class).toInstance(metadataUpgrader);
                    b.bind(MetaStateService.class).toInstance(metaStateService);
                    b.bind(PersistedClusterStateService.class).toInstance(lucenePersistedStateFactory);
                    b.bind(IndicesService.class).toInstance(indicesService);
                    b.bind(AliasValidator.class).toInstance(aliasValidator);
                    b.bind(MetadataCreateIndexService.class).toInstance(metadataCreateIndexService);
                    b.bind(MetadataCreateDataStreamService.class).toInstance(metadataCreateDataStreamService);
                    b.bind(SearchService.class).toInstance(searchService);
                    b.bind(SearchTransportService.class).toInstance(searchTransportService);
                    b.bind(SearchPhaseController.class).toInstance(new SearchPhaseController(
                        namedWriteableRegistry, searchService::aggReduceContextBuilder));
                    b.bind(Transport.class).toInstance(transport);
                    b.bind(TransportService.class).toInstance(transportService);
                    b.bind(NetworkService.class).toInstance(networkService);
                    b.bind(UpdateHelper.class).toInstance(new UpdateHelper(scriptService));
                    b.bind(MetadataIndexUpgradeService.class).toInstance(metadataIndexUpgradeService);
                    b.bind(ClusterInfoService.class).toInstance(clusterInfoService);
                    b.bind(GatewayMetaState.class).toInstance(gatewayMetaState);
                    b.bind(Discovery.class).toInstance(discoveryModule.getDiscovery());
                    {
                        processRecoverySettings(settingsModule.getClusterSettings(), recoverySettings);
                        b.bind(PeerRecoverySourceService.class).toInstance(new PeerRecoverySourceService(transportService,
                                indicesService, recoverySettings));
                        b.bind(PeerRecoveryTargetService.class).toInstance(new PeerRecoveryTargetService(threadPool,
                                transportService, recoverySettings, clusterService));
                    }
                    b.bind(HttpServerTransport.class).toInstance(httpServerTransport);
                    pluginComponents.stream().forEach(p -> b.bind((Class) p.getClass()).toInstance(p));
                    b.bind(PersistentTasksService.class).toInstance(persistentTasksService);
                    b.bind(PersistentTasksClusterService.class).toInstance(persistentTasksClusterService);
                    b.bind(PersistentTasksExecutorRegistry.class).toInstance(registry);
                    b.bind(RepositoriesService.class).toInstance(repositoryService);
                    b.bind(SnapshotsService.class).toInstance(snapshotsService);
                    b.bind(SnapshotShardsService.class).toInstance(snapshotShardsService);
                    b.bind(RestoreService.class).toInstance(restoreService);
                    b.bind(RerouteService.class).toInstance(rerouteService);
                    b.bind(ShardLimitValidator.class).toInstance(shardLimitValidator);
                    b.bind(FsHealthService.class).toInstance(fsHealthService);
                    b.bind(SystemIndices.class).toInstance(systemIndices);
                }
            );
            injector = modules.createInjector();

            // We allocate copies of existing shards by looking for a viable copy of the shard in the cluster and assigning the shard there.
            // The search for viable copies is triggered by an allocation attempt (i.e. a reroute) and is performed asynchronously. When it
            // completes we trigger another reroute to try the allocation again. This means there is a circular dependency: the allocation
            // service needs access to the existing shards allocators (e.g. the GatewayAllocator) which need to be able to trigger a
            // reroute, which needs to call into the allocation service. We close the loop here:
            clusterModule.setExistingShardsAllocators(injector.getInstance(GatewayAllocator.class));

            List<LifecycleComponent> pluginLifecycleComponents = pluginComponents.stream()
                .filter(p -> p instanceof LifecycleComponent)
                .map(p -> (LifecycleComponent) p).collect(Collectors.toList());
            resourcesToClose.addAll(pluginLifecycleComponents);
            resourcesToClose.add(injector.getInstance(PeerRecoverySourceService.class));
            this.pluginLifecycleComponents = Collections.unmodifiableList(pluginLifecycleComponents);
            client.initialize(injector.getInstance(new Key<Map<ActionType, TransportAction>>() {}), transportService.getTaskManager(),
                    () -> clusterService.localNode().getId(), transportService.getRemoteClusterService(),
                namedWriteableRegistry

                );
            this.namedWriteableRegistry = namedWriteableRegistry;

            logger.debug("initializing HTTP handlers ...");
            actionModule.initRestHandlers(() -> clusterService.state().nodes());
            logger.info("initialized");

            success = true;
        } catch (IOException ex) {
            throw new ElasticsearchException("failed to bind service", ex);
        } finally {
            if (!success) {
                IOUtils.closeWhileHandlingException(resourcesToClose);
            }
        }
    }

    /**
     * @return A function that can be used to determine the requested REST compatible version
     * package scope for testing
     */
     CompatibleVersion getRestCompatibleFunction() {
        List<RestCompatibilityPlugin> restCompatibilityPlugins = pluginsService.filterPlugins(RestCompatibilityPlugin.class);
        final CompatibleVersion compatibleVersion;
        if (restCompatibilityPlugins.size() > 1) {
            throw new IllegalStateException("Only one RestCompatibilityPlugin is allowed");
        } else if (restCompatibilityPlugins.size() == 1) {
            compatibleVersion = restCompatibilityPlugins.get(0)::getCompatibleVersion;
        } else {
            compatibleVersion = CompatibleVersion.CURRENT_VERSION;
        }
        return compatibleVersion;
    }

    protected TransportService newTransportService(Settings settings, Transport transport, ThreadPool threadPool,
                                                   TransportInterceptor interceptor,
                                                   Function<BoundTransportAddress, DiscoveryNode> localNodeFactory,
                                                   ClusterSettings clusterSettings, Set<String> taskHeaders) {
        return new TransportService(settings, transport, threadPool, interceptor, localNodeFactory, clusterSettings, taskHeaders);
    }

    protected void processRecoverySettings(ClusterSettings clusterSettings, RecoverySettings recoverySettings) {
        // Noop in production, overridden by tests
    }

    /**
     * The settings that are used by this node. Contains original settings as well as additional settings provided by plugins.
     */
    public Settings settings() {
        return this.environment.settings();
    }

    /**
     * A client that can be used to execute actions (operations) against the cluster.
     */
    public Client client() {
        return client;
    }

    /**
     * Returns the environment of the node
     */
    public Environment getEnvironment() {
        return environment;
    }

    /**
     * Returns the {@link NodeEnvironment} instance of this node
     */
    public NodeEnvironment getNodeEnvironment() {
        return nodeEnvironment;
    }


    /**
     * Start the node. If the node is already started, this method is no-op.
     */
    public Node start() throws NodeValidationException {
        if (!lifecycle.moveToStarted()) {
            return this;
        }

        logger.info("starting ...");
        pluginLifecycleComponents.forEach(LifecycleComponent::start);

        injector.getInstance(MappingUpdatedAction.class).setClient(client);
        injector.getInstance(IndicesService.class).start();
        injector.getInstance(IndicesClusterStateService.class).start();
        injector.getInstance(SnapshotsService.class).start();
        injector.getInstance(SnapshotShardsService.class).start();
        injector.getInstance(RepositoriesService.class).start();
        injector.getInstance(SearchService.class).start();
        injector.getInstance(FsHealthService.class).start();
        nodeService.getMonitorService().start();

        final ClusterService clusterService = injector.getInstance(ClusterService.class);

        final NodeConnectionsService nodeConnectionsService = injector.getInstance(NodeConnectionsService.class);
        nodeConnectionsService.start();
        clusterService.setNodeConnectionsService(nodeConnectionsService);

        injector.getInstance(GatewayService.class).start();
        Discovery discovery = injector.getInstance(Discovery.class);
        clusterService.getMasterService().setClusterStatePublisher(discovery::publish);

        // Start the transport service now so the publish address will be added to the local disco node in ClusterService
        TransportService transportService = injector.getInstance(TransportService.class);
        transportService.getTaskManager().setTaskResultsService(injector.getInstance(TaskResultsService.class));
        transportService.getTaskManager().setTaskCancellationService(new TaskCancellationService(transportService));
        transportService.start();
        assert localNodeFactory.getNode() != null;
        assert transportService.getLocalNode().equals(localNodeFactory.getNode())
            : "transportService has a different local node than the factory provided";
        injector.getInstance(PeerRecoverySourceService.class).start();

        // Load (and maybe upgrade) the metadata stored on disk
        final GatewayMetaState gatewayMetaState = injector.getInstance(GatewayMetaState.class);
        gatewayMetaState.start(settings(), transportService, clusterService, injector.getInstance(MetaStateService.class),
            injector.getInstance(MetadataIndexUpgradeService.class), injector.getInstance(MetadataUpgrader.class),
            injector.getInstance(PersistedClusterStateService.class));
        if (Assertions.ENABLED) {
            try {
                assert injector.getInstance(MetaStateService.class).loadFullState().v1().isEmpty();
                final NodeMetadata nodeMetadata = NodeMetadata.FORMAT.loadLatestState(logger, NamedXContentRegistry.EMPTY,
                    nodeEnvironment.nodeDataPaths());
                assert nodeMetadata != null;
                assert nodeMetadata.nodeVersion().equals(Version.CURRENT);
                assert nodeMetadata.nodeId().equals(localNodeFactory.getNode().getId());
            } catch (IOException e) {
                assert false : e;
            }
        }
        // we load the global state here (the persistent part of the cluster state stored on disk) to
        // pass it to the bootstrap checks to allow plugins to enforce certain preconditions based on the recovered state.
        final Metadata onDiskMetadata = gatewayMetaState.getPersistedState().getLastAcceptedState().metadata();
        assert onDiskMetadata != null : "metadata is null but shouldn't"; // this is never null
        validateNodeBeforeAcceptingRequests(new BootstrapContext(environment, onDiskMetadata), transportService.boundAddress(),
            pluginsService.filterPlugins(Plugin.class).stream()
                .flatMap(p -> p.getBootstrapChecks().stream()).collect(Collectors.toList()));

        clusterService.addStateApplier(transportService.getTaskManager());
        // start after transport service so the local disco is known
        discovery.start(); // start before cluster service so that it can set initial state on ClusterApplierService
        clusterService.start();
        assert clusterService.localNode().equals(localNodeFactory.getNode())
            : "clusterService has a different local node than the factory provided";
        transportService.acceptIncomingRequests();
        discovery.startInitialJoin();
        final TimeValue initialStateTimeout = INITIAL_STATE_TIMEOUT_SETTING.get(settings());
        configureNodeAndClusterIdStateListener(clusterService);

        if (initialStateTimeout.millis() > 0) {
            final ThreadPool thread = injector.getInstance(ThreadPool.class);
            ClusterState clusterState = clusterService.state();
            ClusterStateObserver observer =
                new ClusterStateObserver(clusterState, clusterService, null, logger, thread.getThreadContext());

            if (clusterState.nodes().getMasterNodeId() == null) {
                logger.debug("waiting to join the cluster. timeout [{}]", initialStateTimeout);
                final CountDownLatch latch = new CountDownLatch(1);
                observer.waitForNextChange(new ClusterStateObserver.Listener() {
                    @Override
                    public void onNewClusterState(ClusterState state) { latch.countDown(); }

                    @Override
                    public void onClusterServiceClose() {
                        latch.countDown();
                    }

                    @Override
                    public void onTimeout(TimeValue timeout) {
                        logger.warn("timed out while waiting for initial discovery state - timeout: {}",
                            initialStateTimeout);
                        latch.countDown();
                    }
                }, state -> state.nodes().getMasterNodeId() != null, initialStateTimeout);

                try {
                    latch.await();
                } catch (InterruptedException e) {
                    throw new ElasticsearchTimeoutException("Interrupted while waiting for initial discovery state");
                }
            }
        }

        injector.getInstance(HttpServerTransport.class).start();

        if (WRITE_PORTS_FILE_SETTING.get(settings())) {
            TransportService transport = injector.getInstance(TransportService.class);
            writePortsFile("transport", transport.boundAddress());
            HttpServerTransport http = injector.getInstance(HttpServerTransport.class);
            writePortsFile("http", http.boundAddress());
        }

        logger.info("started");

        pluginsService.filterPlugins(ClusterPlugin.class).forEach(ClusterPlugin::onNodeStarted);

        return this;
    }

    protected void configureNodeAndClusterIdStateListener(ClusterService clusterService) {
        NodeAndClusterIdStateListener.getAndSetNodeIdAndClusterId(clusterService,
            injector.getInstance(ThreadPool.class).getThreadContext());
    }

    private Node stop() {
        if (!lifecycle.moveToStopped()) {
            return this;
        }
        logger.info("stopping ...");

        injector.getInstance(ResourceWatcherService.class).close();
        injector.getInstance(HttpServerTransport.class).stop();

        injector.getInstance(SnapshotsService.class).stop();
        injector.getInstance(SnapshotShardsService.class).stop();
        injector.getInstance(RepositoriesService.class).stop();
        // stop any changes happening as a result of cluster state changes
        injector.getInstance(IndicesClusterStateService.class).stop();
        // close discovery early to not react to pings anymore.
        // This can confuse other nodes and delay things - mostly if we're the master and we're running tests.
        injector.getInstance(Discovery.class).stop();
        // we close indices first, so operations won't be allowed on it
        injector.getInstance(ClusterService.class).stop();
        injector.getInstance(NodeConnectionsService.class).stop();
        injector.getInstance(FsHealthService.class).stop();
        nodeService.getMonitorService().stop();
        injector.getInstance(GatewayService.class).stop();
        injector.getInstance(SearchService.class).stop();
        injector.getInstance(TransportService.class).stop();

        pluginLifecycleComponents.forEach(LifecycleComponent::stop);
        // we should stop this last since it waits for resources to get released
        // if we had scroll searchers etc or recovery going on we wait for to finish.
        injector.getInstance(IndicesService.class).stop();
        logger.info("stopped");

        return this;
    }

    // During concurrent close() calls we want to make sure that all of them return after the node has completed it's shutdown cycle.
    // If not, the hook that is added in Bootstrap#setup() will be useless:
    // close() might not be executed, in case another (for example api) call to close() has already set some lifecycles to stopped.
    // In this case the process will be terminated even if the first call to close() has not finished yet.
    @Override
    public synchronized void close() throws IOException {
        synchronized (lifecycle) {
            if (lifecycle.started()) {
                stop();
            }
            if (!lifecycle.moveToClosed()) {
                return;
            }
        }

        logger.info("closing ...");
        List<Closeable> toClose = new ArrayList<>();
        StopWatch stopWatch = new StopWatch("node_close");
        toClose.add(() -> stopWatch.start("node_service"));
        toClose.add(nodeService);
        toClose.add(() -> stopWatch.stop().start("http"));
        toClose.add(injector.getInstance(HttpServerTransport.class));
        toClose.add(() -> stopWatch.stop().start("snapshot_service"));
        toClose.add(injector.getInstance(SnapshotsService.class));
        toClose.add(injector.getInstance(SnapshotShardsService.class));
        toClose.add(injector.getInstance(RepositoriesService.class));
        toClose.add(() -> stopWatch.stop().start("client"));
        Releasables.close(injector.getInstance(Client.class));
        toClose.add(() -> stopWatch.stop().start("indices_cluster"));
        toClose.add(injector.getInstance(IndicesClusterStateService.class));
        toClose.add(() -> stopWatch.stop().start("indices"));
        toClose.add(injector.getInstance(IndicesService.class));
        // close filter/fielddata caches after indices
        toClose.add(injector.getInstance(IndicesStore.class));
        toClose.add(injector.getInstance(PeerRecoverySourceService.class));
        toClose.add(() -> stopWatch.stop().start("cluster"));
        toClose.add(injector.getInstance(ClusterService.class));
        toClose.add(() -> stopWatch.stop().start("node_connections_service"));
        toClose.add(injector.getInstance(NodeConnectionsService.class));
        toClose.add(() -> stopWatch.stop().start("discovery"));
        toClose.add(injector.getInstance(Discovery.class));
        toClose.add(() -> stopWatch.stop().start("monitor"));
        toClose.add(nodeService.getMonitorService());
        toClose.add(() -> stopWatch.stop().start("fsHealth"));
        toClose.add(injector.getInstance(FsHealthService.class));
        toClose.add(() -> stopWatch.stop().start("gateway"));
        toClose.add(injector.getInstance(GatewayService.class));
        toClose.add(() -> stopWatch.stop().start("search"));
        toClose.add(injector.getInstance(SearchService.class));
        toClose.add(() -> stopWatch.stop().start("transport"));
        toClose.add(injector.getInstance(TransportService.class));

        for (LifecycleComponent plugin : pluginLifecycleComponents) {
            toClose.add(() -> stopWatch.stop().start("plugin(" + plugin.getClass().getName() + ")"));
            toClose.add(plugin);
        }
        toClose.addAll(pluginsService.filterPlugins(Plugin.class));

        toClose.add(() -> stopWatch.stop().start("script"));
        toClose.add(injector.getInstance(ScriptService.class));

        toClose.add(() -> stopWatch.stop().start("thread_pool"));
        toClose.add(() -> injector.getInstance(ThreadPool.class).shutdown());
        // Don't call shutdownNow here, it might break ongoing operations on Lucene indices.
        // See https://issues.apache.org/jira/browse/LUCENE-7248. We call shutdownNow in
        // awaitClose if the node doesn't finish closing within the specified time.

        toClose.add(() -> stopWatch.stop().start("gateway_meta_state"));
        toClose.add(injector.getInstance(GatewayMetaState.class));

        toClose.add(() -> stopWatch.stop().start("node_environment"));
        toClose.add(injector.getInstance(NodeEnvironment.class));
        toClose.add(stopWatch::stop);

        if (logger.isTraceEnabled()) {
            toClose.add(() -> logger.trace("Close times for each service:\n{}", stopWatch.prettyPrint()));
        }
        IOUtils.close(toClose);
        logger.info("closed");
    }

    /**
     * Wait for this node to be effectively closed.
     */
    // synchronized to prevent running concurrently with close()
    public synchronized boolean awaitClose(long timeout, TimeUnit timeUnit) throws InterruptedException {
        if (lifecycle.closed() == false) {
            // We don't want to shutdown the threadpool or interrupt threads on a node that is not
            // closed yet.
            throw new IllegalStateException("Call close() first");
        }


        ThreadPool threadPool = injector.getInstance(ThreadPool.class);
        final boolean terminated = ThreadPool.terminate(threadPool, timeout, timeUnit);
        if (terminated) {
            // All threads terminated successfully. Because search, recovery and all other operations
            // that run on shards run in the threadpool, indices should be effectively closed by now.
            if (nodeService.awaitClose(0, TimeUnit.MILLISECONDS) == false) {
                throw new IllegalStateException("Some shards are still open after the threadpool terminated. " +
                        "Something is leaking index readers or store references.");
            }
        }
        return terminated;
    }

    /**
     * Returns {@code true} if the node is closed.
     */
    public boolean isClosed() {
        return lifecycle.closed();
    }

    public Injector injector() {
        return this.injector;
    }

    /**
     * Hook for validating the node after network
     * services are started but before the cluster service is started
     * and before the network service starts accepting incoming network
     * requests.
     *
     * @param context               the bootstrap context for this node
     * @param boundTransportAddress the network addresses the node is
     *                              bound and publishing to
     */
    @SuppressWarnings("unused")
    protected void validateNodeBeforeAcceptingRequests(
        final BootstrapContext context,
        final BoundTransportAddress boundTransportAddress, List<BootstrapCheck> bootstrapChecks) throws NodeValidationException {
    }

    /** Writes a file to the logs dir containing the ports for the given transport type */
    private void writePortsFile(String type, BoundTransportAddress boundAddress) {
        Path tmpPortsFile = environment.logsFile().resolve(type + ".ports.tmp");
        try (BufferedWriter writer = Files.newBufferedWriter(tmpPortsFile, Charset.forName("UTF-8"))) {
            for (TransportAddress address : boundAddress.boundAddresses()) {
                InetAddress inetAddress = InetAddress.getByName(address.getAddress());
                writer.write(NetworkAddress.format(new InetSocketAddress(inetAddress, address.getPort())) + "\n");
            }
        } catch (IOException e) {
            throw new RuntimeException("Failed to write ports file", e);
        }
        Path portsFile = environment.logsFile().resolve(type + ".ports");
        try {
            Files.move(tmpPortsFile, portsFile, StandardCopyOption.ATOMIC_MOVE);
        } catch (IOException e) {
            throw new RuntimeException("Failed to rename ports file", e);
        }
    }

    /**
     * The {@link PluginsService} used to build this node's components.
     */
    protected PluginsService getPluginsService() {
        return pluginsService;
    }

    /**
     * Creates a new {@link CircuitBreakerService} based on the settings provided.
     * @see #BREAKER_TYPE_KEY
     */
    private static CircuitBreakerService createCircuitBreakerService(Settings settings,
                                                                     List<BreakerSettings> breakerSettings,
                                                                     ClusterSettings clusterSettings) {
        String type = BREAKER_TYPE_KEY.get(settings);
        if (type.equals("hierarchy")) {
            return new HierarchyCircuitBreakerService(settings, breakerSettings, clusterSettings);
        } else if (type.equals("none")) {
            return new NoneCircuitBreakerService();
        } else {
            throw new IllegalArgumentException("Unknown circuit breaker type [" + type + "]");
        }
    }

    /**
     * Creates a new {@link BigArrays} instance used for this node.
     * This method can be overwritten by subclasses to change their {@link BigArrays} implementation for instance for testing
     */
    BigArrays createBigArrays(PageCacheRecycler pageCacheRecycler, CircuitBreakerService circuitBreakerService) {
        return new BigArrays(pageCacheRecycler, circuitBreakerService, CircuitBreaker.REQUEST);
    }

    /**
     * Creates a new {@link BigArrays} instance used for this node.
     * This method can be overwritten by subclasses to change their {@link BigArrays} implementation for instance for testing
     */
    PageCacheRecycler createPageCacheRecycler(Settings settings) {
        return new PageCacheRecycler(settings);
    }

    /**
     * Creates a new the SearchService. This method can be overwritten by tests to inject mock implementations.
     */
    protected SearchService newSearchService(ClusterService clusterService, IndicesService indicesService,
                                             ThreadPool threadPool, ScriptService scriptService, BigArrays bigArrays,
                                             FetchPhase fetchPhase, ResponseCollectorService responseCollectorService,
                                             CircuitBreakerService circuitBreakerService) {
        return new SearchService(clusterService, indicesService, threadPool,
            scriptService, bigArrays, fetchPhase, responseCollectorService, circuitBreakerService);
    }

    /**
     * Creates a new the ScriptService. This method can be overwritten by tests to inject mock implementations.
     */
    protected ScriptService newScriptService(Settings settings, Map<String, ScriptEngine> engines, Map<String, ScriptContext<?>> contexts) {
        return new ScriptService(settings, engines, contexts);
    }

    /**
     * Get Custom Name Resolvers list based on a Discovery Plugins list
     * @param discoveryPlugins Discovery plugins list
     */
    private List<NetworkService.CustomNameResolver> getCustomNameResolvers(List<DiscoveryPlugin> discoveryPlugins) {
        List<NetworkService.CustomNameResolver> customNameResolvers = new ArrayList<>();
        for (DiscoveryPlugin discoveryPlugin : discoveryPlugins) {
            NetworkService.CustomNameResolver customNameResolver = discoveryPlugin.getCustomNameResolver(settings());
            if (customNameResolver != null) {
                customNameResolvers.add(customNameResolver);
            }
        }
        return customNameResolvers;
    }

    /** Constructs a ClusterInfoService which may be mocked for tests. */
    protected ClusterInfoService newClusterInfoService(Settings settings, ClusterService clusterService,
                                                       ThreadPool threadPool, NodeClient client) {
        final InternalClusterInfoService service = new InternalClusterInfoService(settings, clusterService, threadPool, client);
        // listen for state changes (this node starts/stops being the elected master, or new nodes are added)
        clusterService.addListener(service);
        return service;
    }

    /** Constructs a {@link org.elasticsearch.http.HttpServerTransport} which may be mocked for tests. */
    protected HttpServerTransport newHttpTransport(NetworkModule networkModule) {
        return networkModule.getHttpServerTransportSupplier().get();
    }

    private static class LocalNodeFactory implements Function<BoundTransportAddress, DiscoveryNode> {
        private final SetOnce<DiscoveryNode> localNode = new SetOnce<>();
        private final String persistentNodeId;
        private final Settings settings;

        private LocalNodeFactory(Settings settings, String persistentNodeId) {
            this.persistentNodeId = persistentNodeId;
            this.settings = settings;
        }

        @Override
        public DiscoveryNode apply(BoundTransportAddress boundTransportAddress) {
            localNode.set(DiscoveryNode.createLocal(settings, boundTransportAddress.publishAddress(), persistentNodeId));
            return localNode.get();
        }

        DiscoveryNode getNode() {
            assert localNode.get() != null;
            return localNode.get();
        }
    }
}<|MERGE_RESOLUTION|>--- conflicted
+++ resolved
@@ -524,12 +524,8 @@
 
             ActionModule actionModule = new ActionModule(settings, clusterModule.getIndexNameExpressionResolver(),
                 settingsModule.getIndexScopedSettings(), settingsModule.getClusterSettings(), settingsModule.getSettingsFilter(),
-<<<<<<< HEAD
                 threadPool, pluginsService.filterPlugins(ActionPlugin.class), client, circuitBreakerService, usageService,
-                getRestCompatibleFunction());
-=======
-                threadPool, pluginsService.filterPlugins(ActionPlugin.class), client, circuitBreakerService, usageService, systemIndices);
->>>>>>> d04edcdf
+                systemIndices, getRestCompatibleFunction());
             modules.add(actionModule);
 
             final RestController restController = actionModule.getRestController();
