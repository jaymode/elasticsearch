/*
 * Copyright Elasticsearch B.V. and/or licensed to Elasticsearch B.V. under one
 * or more contributor license agreements. Licensed under the Elastic License
 * 2.0 and the Server Side Public License, v 1; you may not use this file except
 * in compliance with, at your election, the Elastic License 2.0 or the Server
 * Side Public License, v 1.
 */

package org.elasticsearch.cluster.metadata;

import org.apache.lucene.util.automaton.Automaton;
import org.elasticsearch.ElasticsearchParseException;
import org.elasticsearch.Version;
import org.elasticsearch.action.IndicesRequest;
import org.elasticsearch.action.support.IndicesOptions;
import org.elasticsearch.cluster.ClusterState;
import org.elasticsearch.cluster.metadata.IndexAbstraction.Type;
import org.elasticsearch.core.Nullable;
import org.elasticsearch.common.Strings;
import org.elasticsearch.common.collect.ImmutableOpenMap;
import org.elasticsearch.common.logging.DeprecationCategory;
import org.elasticsearch.common.logging.DeprecationLogger;
import org.elasticsearch.common.regex.Regex;
import org.elasticsearch.common.time.DateFormatter;
import org.elasticsearch.common.time.DateMathParser;
import org.elasticsearch.common.time.DateUtils;
import org.elasticsearch.common.util.CollectionUtils;
import org.elasticsearch.common.util.concurrent.ThreadContext;
import org.elasticsearch.common.util.set.Sets;
import org.elasticsearch.index.Index;
import org.elasticsearch.index.IndexNotFoundException;
import org.elasticsearch.indices.IndexClosedException;
import org.elasticsearch.indices.InvalidIndexNameException;
import org.elasticsearch.indices.SystemIndices;
import org.elasticsearch.indices.SystemIndices.SystemIndexAccessLevel;

import java.time.Instant;
import java.time.ZoneId;
import java.time.ZoneOffset;
import java.util.ArrayList;
import java.util.Arrays;
import java.util.Collection;
import java.util.Collections;
import java.util.HashMap;
import java.util.HashSet;
import java.util.LinkedHashSet;
import java.util.List;
import java.util.Map;
import java.util.Objects;
import java.util.Set;
import java.util.SortedMap;
import java.util.Spliterators;
import java.util.function.Predicate;
import java.util.stream.Collectors;
import java.util.stream.Stream;
import java.util.stream.StreamSupport;

public class IndexNameExpressionResolver {
    private static final DeprecationLogger deprecationLogger = DeprecationLogger.getLogger(IndexNameExpressionResolver.class);

    public static final String EXCLUDED_DATA_STREAMS_KEY = "es.excluded_ds";
    public static final Version SYSTEM_INDEX_ENFORCEMENT_VERSION = Version.V_8_0_0;

    private final DateMathExpressionResolver dateMathExpressionResolver = new DateMathExpressionResolver();
    private final WildcardExpressionResolver wildcardExpressionResolver = new WildcardExpressionResolver();
    private final List<ExpressionResolver> expressionResolvers = List.of(dateMathExpressionResolver, wildcardExpressionResolver);

    private final ThreadContext threadContext;
    private final SystemIndices systemIndices;

    public IndexNameExpressionResolver(ThreadContext threadContext, SystemIndices systemIndices) {
        this.threadContext = Objects.requireNonNull(threadContext, "Thread Context must not be null");
        this.systemIndices = Objects.requireNonNull(systemIndices, "System Indices must not be null");
    }

    /**
     * Same as {@link #concreteIndexNames(ClusterState, IndicesOptions, String...)}, but the index expressions and options
     * are encapsulated in the specified request.
     */
    public String[] concreteIndexNames(ClusterState state, IndicesRequest request) {
        Context context = new Context(state, request.indicesOptions(), false, false, request.includeDataStreams(),
            getSystemIndexAccessLevel(), getSystemIndexAccessPredicate(), getNetNewSystemIndexPredicate());
        return concreteIndexNames(context, request.indices());
    }

    /**
     * Same as {@link #concreteIndexNames(ClusterState, IndicesRequest)}, but access to system indices is always allowed.
     */
    public String[] concreteIndexNamesWithSystemIndexAccess(ClusterState state, IndicesRequest request) {
        Context context = new Context(state, request.indicesOptions(), false, false, request.includeDataStreams(),
            SystemIndexAccessLevel.ALL, name -> true, name -> false);
        return concreteIndexNames(context, request.indices());
    }

    /**
     * Same as {@link #concreteIndices(ClusterState, IndicesOptions, String...)}, but the index expressions and options
     * are encapsulated in the specified request and resolves data streams.
     */
    public Index[] concreteIndices(ClusterState state, IndicesRequest request) {
        Context context = new Context(state, request.indicesOptions(), false, false, request.includeDataStreams(),
            getSystemIndexAccessLevel(), getSystemIndexAccessPredicate(), getNetNewSystemIndexPredicate());
        return concreteIndices(context, request.indices());
    }

    /**
     * Translates the provided index expression into actual concrete indices, properly deduplicated.
     *
     * @param state             the cluster state containing all the data to resolve to expressions to concrete indices
     * @param options           defines how the aliases or indices need to be resolved to concrete indices
     * @param indexExpressions  expressions that can be resolved to alias or index names.
     * @return the resolved concrete indices based on the cluster state, indices options and index expressions
     * @throws IndexNotFoundException if one of the index expressions is pointing to a missing index or alias and the
     * provided indices options in the context don't allow such a case, or if the final result of the indices resolution
     * contains no indices and the indices options in the context don't allow such a case.
     * @throws IllegalArgumentException if one of the aliases resolve to multiple indices and the provided
     * indices options in the context don't allow such a case.
     */
    public String[] concreteIndexNames(ClusterState state, IndicesOptions options, String... indexExpressions) {
        Context context = new Context(state, options, getSystemIndexAccessLevel(),
            getSystemIndexAccessPredicate(), getNetNewSystemIndexPredicate());
        return concreteIndexNames(context, indexExpressions);
    }

    public String[] concreteIndexNames(ClusterState state, IndicesOptions options, boolean includeDataStreams, String... indexExpressions) {
        Context context = new Context(state, options, false, false, includeDataStreams, getSystemIndexAccessLevel(),
            getSystemIndexAccessPredicate(), getNetNewSystemIndexPredicate());
        return concreteIndexNames(context, indexExpressions);
    }

    public String[] concreteIndexNames(ClusterState state, IndicesOptions options, IndicesRequest request) {
        Context context = new Context(state, options, false, false, request.includeDataStreams(),
            getSystemIndexAccessLevel(), getSystemIndexAccessPredicate(), getNetNewSystemIndexPredicate());
        return concreteIndexNames(context, request.indices());
    }

    public String[] concreteIndexNamesWithSystemIndexAccess(ClusterState state, IndicesOptions options, String... indexExpressions) {
        Context context = new Context(state, options, SystemIndexAccessLevel.ALL, name -> true, name -> false);
        return concreteIndexNames(context, indexExpressions);
    }

    public List<String> dataStreamNames(ClusterState state, IndicesOptions options, String... indexExpressions) {
        Context context = new Context(state, options, false, false, true, true, getSystemIndexAccessLevel(),
            getSystemIndexAccessPredicate(), getNetNewSystemIndexPredicate());
        if (indexExpressions == null || indexExpressions.length == 0) {
            indexExpressions = new String[]{"*"};
        }

        List<String> expressions = Arrays.asList(indexExpressions);
        for (ExpressionResolver expressionResolver : expressionResolvers) {
            expressions = expressionResolver.resolve(context, expressions);
        }
        return ((expressions == null) ? List.<String>of() : expressions).stream()
            .map(x -> state.metadata().getIndicesLookup().get(x))
            .filter(Objects::nonNull)
            .filter(ia -> ia.getType() == IndexAbstraction.Type.DATA_STREAM)
            .map(IndexAbstraction::getName)
            .collect(Collectors.toList());
    }

    /**
     * Translates the provided index expression into actual concrete indices, properly deduplicated.
     *
     * @param state             the cluster state containing all the data to resolve to expressions to concrete indices
     * @param options           defines how the aliases or indices need to be resolved to concrete indices
     * @param indexExpressions  expressions that can be resolved to alias or index names.
     * @return the resolved concrete indices based on the cluster state, indices options and index expressions
     * @throws IndexNotFoundException if one of the index expressions is pointing to a missing index or alias and the
     * provided indices options in the context don't allow such a case, or if the final result of the indices resolution
     * contains no indices and the indices options in the context don't allow such a case.
     * @throws IllegalArgumentException if one of the aliases resolve to multiple indices and the provided
     * indices options in the context don't allow such a case.
     */
    public Index[] concreteIndices(ClusterState state, IndicesOptions options, String... indexExpressions) {
        return concreteIndices(state, options, false, indexExpressions);
    }

    public Index[] concreteIndices(ClusterState state, IndicesOptions options, boolean includeDataStreams, String... indexExpressions) {
        Context context = new Context(state, options, false, false, includeDataStreams,
            getSystemIndexAccessLevel(), getSystemIndexAccessPredicate(), getNetNewSystemIndexPredicate());
        return concreteIndices(context, indexExpressions);
    }

    /**
     * Translates the provided index expression into actual concrete indices, properly deduplicated.
     *
     * @param state      the cluster state containing all the data to resolve to expressions to concrete indices
     * @param startTime  The start of the request where concrete indices is being invoked for
     * @param request    request containing expressions that can be resolved to alias, index, or data stream names.
     * @return the resolved concrete indices based on the cluster state, indices options and index expressions
     * provided indices options in the context don't allow such a case, or if the final result of the indices resolution
     * contains no indices and the indices options in the context don't allow such a case.
     * @throws IllegalArgumentException if one of the aliases resolve to multiple indices and the provided
     * indices options in the context don't allow such a case.
     */
    public Index[] concreteIndices(ClusterState state, IndicesRequest request, long startTime) {
        Context context = new Context(state, request.indicesOptions(), startTime, false, false, request.includeDataStreams(), false,
            getSystemIndexAccessLevel(), getSystemIndexAccessPredicate(), getNetNewSystemIndexPredicate());
        return concreteIndices(context, request.indices());
    }

    String[] concreteIndexNames(Context context, String... indexExpressions) {
        Index[] indexes = concreteIndices(context, indexExpressions);
        String[] names = new String[indexes.length];
        for (int i = 0; i < indexes.length; i++) {
            names[i] = indexes[i].getName();
        }
        return names;
    }

    Index[] concreteIndices(Context context, String... indexExpressions) {
        if (indexExpressions == null || indexExpressions.length == 0) {
            indexExpressions = new String[]{Metadata.ALL};
        }
        Metadata metadata = context.getState().metadata();
        IndicesOptions options = context.getOptions();
        // If only one index is specified then whether we fail a request if an index is missing depends on the allow_no_indices
        // option. At some point we should change this, because there shouldn't be a reason why whether a single index
        // or multiple indices are specified yield different behaviour.
        final boolean failNoIndices = indexExpressions.length == 1
            ? options.allowNoIndices() == false
            : options.ignoreUnavailable() == false;
        List<String> expressions = Arrays.asList(indexExpressions);
        for (ExpressionResolver expressionResolver : expressionResolvers) {
            expressions = expressionResolver.resolve(context, expressions);
        }

        if (expressions.isEmpty()) {
            if (options.allowNoIndices() == false) {
                IndexNotFoundException infe;
                if (indexExpressions.length == 1) {
                    if (indexExpressions[0].equals(Metadata.ALL)) {
                        infe = new IndexNotFoundException("no indices exist", (String)null);
                    } else {
                        infe = new IndexNotFoundException((String)null);
                    }
                } else {
                    infe = new IndexNotFoundException((String)null);
                }
                infe.setResources("index_expression", indexExpressions);
                throw infe;
            } else {
                return Index.EMPTY_ARRAY;
            }
        }

        boolean excludedDataStreams = false;
        final Set<Index> concreteIndices = new LinkedHashSet<>(expressions.size());
        for (String expression : expressions) {
            IndexAbstraction indexAbstraction = metadata.getIndicesLookup().get(expression);
            if (indexAbstraction == null ) {
                if (failNoIndices) {
                    IndexNotFoundException infe;
                    if (expression.equals(Metadata.ALL)) {
                        infe = new IndexNotFoundException("no indices exist", expression);
                    } else {
                        infe = new IndexNotFoundException(expression);
                    }
                    infe.setResources("index_expression", expression);
                    throw infe;
                } else {
                    continue;
                }
            } else if (indexAbstraction.getType() == IndexAbstraction.Type.ALIAS && context.getOptions().ignoreAliases()) {
                if (failNoIndices) {
                    throw aliasesNotSupportedException(expression);
                } else {
                    continue;
                }
            } else if (indexAbstraction.isDataStreamRelated() && context.includeDataStreams() == false) {
                excludedDataStreams = true;
                continue;
            }

            if (indexAbstraction.getType() == IndexAbstraction.Type.ALIAS && context.isResolveToWriteIndex()) {
                IndexMetadata writeIndex = indexAbstraction.getWriteIndex();
                if (writeIndex == null) {
                    throw new IllegalArgumentException("no write index is defined for alias [" + indexAbstraction.getName() + "]." +
                        " The write index may be explicitly disabled using is_write_index=false or the alias points to multiple" +
                        " indices without one being designated as a write index");
                }
                if (addIndex(writeIndex, context)) {
                    concreteIndices.add(writeIndex.getIndex());
                }
            } else if (indexAbstraction.getType() == IndexAbstraction.Type.DATA_STREAM && context.isResolveToWriteIndex()) {
                IndexMetadata writeIndex = indexAbstraction.getWriteIndex();
                if (addIndex(writeIndex, context)) {
                    concreteIndices.add(writeIndex.getIndex());
                }
            } else {
                if (indexAbstraction.getIndices().size() > 1 && options.allowAliasesToMultipleIndices() == false) {
                    String[] indexNames = new String[indexAbstraction.getIndices().size()];
                    int i = 0;
                    for (IndexMetadata indexMetadata : indexAbstraction.getIndices()) {
                        indexNames[i++] = indexMetadata.getIndex().getName();
                    }
                    throw new IllegalArgumentException(indexAbstraction.getType().getDisplayName() + " [" + expression +
                        "] has more than one index associated with it " + Arrays.toString(indexNames) +
                        ", can't execute a single index op");
                }

                for (IndexMetadata index : indexAbstraction.getIndices()) {
                    if (shouldTrackConcreteIndex(context, options, index)) {
                        concreteIndices.add(index.getIndex());
                    }
                }
            }
        }

        if (options.allowNoIndices() == false && concreteIndices.isEmpty()) {
            IndexNotFoundException infe = new IndexNotFoundException((String)null);
            infe.setResources("index_expression", indexExpressions);
            if (excludedDataStreams) {
                // Allows callers to handle IndexNotFoundException differently based on whether data streams were excluded.
                infe.addMetadata(EXCLUDED_DATA_STREAMS_KEY, "true");
            }
            throw infe;
        }
        checkSystemIndexAccess(context, metadata, concreteIndices, indexExpressions);
        return concreteIndices.toArray(Index.EMPTY_ARRAY);
    }

    private void checkSystemIndexAccess(Context context, Metadata metadata, Set<Index> concreteIndices, String[] originalPatterns) {
        final Predicate<String> systemIndexAccessPredicate = context.getSystemIndexAccessPredicate().negate();
        final List<IndexMetadata> systemIndicesThatShouldNotBeAccessed = concreteIndices.stream()
            .map(metadata::index)
            .filter(IndexMetadata::isSystem)
            .filter(idxMetadata -> systemIndexAccessPredicate.test(idxMetadata.getIndex().getName()))
            .collect(Collectors.toList());

        if (systemIndicesThatShouldNotBeAccessed.isEmpty()) {
            return;
        }

        final List<String> resolvedSystemIndices = new ArrayList<>();
        final List<String> resolvedNetNewSystemIndices = new ArrayList<>();
        final Set<String> resolvedSystemDataStreams = new HashSet<>();
        final SortedMap<String, IndexAbstraction> indicesLookup = metadata.getIndicesLookup();
        for (IndexMetadata idxMetadata : systemIndicesThatShouldNotBeAccessed) {
            IndexAbstraction abstraction = indicesLookup.get(idxMetadata.getIndex().getName());
            if (abstraction.getParentDataStream() != null) {
                resolvedSystemDataStreams.add(abstraction.getParentDataStream().getName());
            } else if (systemIndices.isNetNewSystemIndex(idxMetadata.getIndex().getName())) {
                resolvedNetNewSystemIndices.add(idxMetadata.getIndex().getName());
            } else {
                resolvedSystemIndices.add(idxMetadata.getIndex().getName());
            }
        }

        if (resolvedSystemIndices.isEmpty() == false) {
            Collections.sort(resolvedSystemIndices);
            deprecationLogger.deprecate(DeprecationCategory.API, "open_system_index_access",
                "this request accesses system indices: {}, but in a future major version, direct access to system " +
                    "indices will be prevented by default", resolvedSystemIndices);
        }
        if (resolvedSystemDataStreams.isEmpty() == false) {
            throw systemIndices.dataStreamAccessException(threadContext, resolvedSystemDataStreams);
        }
        if (resolvedNetNewSystemIndices.isEmpty() == false) {
            throw systemIndices.netNewSystemIndexAccessException(threadContext, resolvedNetNewSystemIndices);
        }
    }

    private static boolean shouldTrackConcreteIndex(Context context, IndicesOptions options, IndexMetadata index) {
        if (index.getState() == IndexMetadata.State.CLOSE) {
            if (options.forbidClosedIndices() && options.ignoreUnavailable() == false) {
                throw new IndexClosedException(index.getIndex());
            } else {
                return options.forbidClosedIndices() == false && addIndex(index, context);
            }
        } else if (index.getState() == IndexMetadata.State.OPEN) {
            return addIndex(index, context);
        } else {
            throw new IllegalStateException("index state [" + index.getState() + "] not supported");
        }
    }

    private static boolean addIndex(IndexMetadata metadata, Context context) {
        // This used to check the `index.search.throttled` setting, but we eventually decided that it was
        // trappy to hide throttled indices by default. In order to avoid breaking backward compatibility,
        // we changed it to look at the `index.frozen` setting instead, since frozen indices were the only
        // type of index to use the `search_throttled` threadpool at that time.
        // NOTE: We can't reference the Setting object, which is only defined and registered in x-pack.
        return (context.options.ignoreThrottled() && metadata.getSettings().getAsBoolean("index.frozen", false)) == false;
    }

    private static IllegalArgumentException aliasesNotSupportedException(String expression) {
        return new IllegalArgumentException("The provided expression [" + expression + "] matches an " +
                "alias, specify the corresponding concrete indices instead.");
    }

    /**
     * Utility method that allows to resolve an index expression to its corresponding single concrete index.
     * Callers should make sure they provide proper {@link org.elasticsearch.action.support.IndicesOptions}
     * that require a single index as a result. The indices resolution must in fact return a single index when
     * using this method, an {@link IllegalArgumentException} gets thrown otherwise.
     *
     * @param state             the cluster state containing all the data to resolve to expression to a concrete index
     * @param request           The request that defines how the an alias or an index need to be resolved to a concrete index
     *                          and the expression that can be resolved to an alias or an index name.
     * @throws IllegalArgumentException if the index resolution lead to more than one index
     * @return the concrete index obtained as a result of the index resolution
     */
    public Index concreteSingleIndex(ClusterState state, IndicesRequest request) {
        String indexExpression = CollectionUtils.isEmpty(request.indices()) ? null : request.indices()[0];
        Index[] indices = concreteIndices(state, request.indicesOptions(), indexExpression);
        if (indices.length != 1) {
            throw new IllegalArgumentException("unable to return a single index as the index and options" +
                " provided got resolved to multiple indices");
        }
        return indices[0];
    }

    /**
     * Utility method that allows to resolve an index expression to its corresponding single write index.
     *
     * @param state             the cluster state containing all the data to resolve to expression to a concrete index
     * @param request           The request that defines how the an alias or an index need to be resolved to a concrete index
     *                          and the expression that can be resolved to an alias or an index name.
     * @throws IllegalArgumentException if the index resolution does not lead to an index, or leads to more than one index
     * @return the write index obtained as a result of the index resolution
     */
    public Index concreteWriteIndex(ClusterState state, IndicesRequest request) {
        if (request.indices() == null || (request.indices() != null && request.indices().length != 1)) {
            throw new IllegalArgumentException("indices request must specify a single index expression");
        }
        return concreteWriteIndex(state, request.indicesOptions(), request.indices()[0], false, request.includeDataStreams());
    }

    /**
     * Utility method that allows to resolve an index expression to its corresponding single write index.
     *
     * @param state             the cluster state containing all the data to resolve to expression to a concrete index
     * @param options           defines how the aliases or indices need to be resolved to concrete indices
     * @param index             index that can be resolved to alias or index name.
     * @param allowNoIndices    whether to allow resolve to no index
     * @param includeDataStreams Whether data streams should be included in the evaluation.
     * @throws IllegalArgumentException if the index resolution does not lead to an index, or leads to more than one index
     * @return the write index obtained as a result of the index resolution or null if no index
     */
    public Index concreteWriteIndex(ClusterState state, IndicesOptions options, String index, boolean allowNoIndices,
                                    boolean includeDataStreams) {
        IndicesOptions combinedOptions = IndicesOptions.fromOptions(options.ignoreUnavailable(), allowNoIndices,
            options.expandWildcardsOpen(), options.expandWildcardsClosed(), options.expandWildcardsHidden(),
            options.allowAliasesToMultipleIndices(), options.forbidClosedIndices(), options.ignoreAliases(),
            options.ignoreThrottled());

        Context context = new Context(state, combinedOptions, false, true, includeDataStreams,
            getSystemIndexAccessLevel(), getSystemIndexAccessPredicate(), getNetNewSystemIndexPredicate());
        Index[] indices = concreteIndices(context, index);
        if (allowNoIndices && indices.length == 0) {
            return null;
        }
        if (indices.length != 1) {
            throw new IllegalArgumentException("The index expression [" + index +
                "] and options provided did not point to a single write-index");
        }
        return indices[0];
    }

    /**
     * @return whether the specified index, data stream or alias exists.
     *         If the data stream, index or alias contains date math then that is resolved too.
     */
    public boolean hasIndexAbstraction(String indexAbstraction, ClusterState state) {
        Context context = new Context(state, IndicesOptions.lenientExpandOpen(), false, false, true, getSystemIndexAccessLevel(),
            getSystemIndexAccessPredicate(), getNetNewSystemIndexPredicate());
        String resolvedAliasOrIndex = DateMathExpressionResolver.resolveExpression(indexAbstraction, context);
        return state.metadata().getIndicesLookup().containsKey(resolvedAliasOrIndex);
    }

    /**
     * @return If the specified string is data math expression then this method returns the resolved expression.
     */
    public String resolveDateMathExpression(String dateExpression) {
        // The data math expression resolver doesn't rely on cluster state or indices options, because
        // it just resolves the date math to an actual date.
        return DateMathExpressionResolver.resolveExpression(dateExpression,
            new Context(null, null, getSystemIndexAccessLevel(), getSystemIndexAccessPredicate(), getNetNewSystemIndexPredicate()));
    }

    /**
     * @param time instant to consider when parsing the expression
     * @return If the specified string is data math expression then this method returns the resolved expression.
     */
    public String resolveDateMathExpression(String dateExpression, long time) {
        return DateMathExpressionResolver.resolveExpression(dateExpression, new Context(null, null, time, getSystemIndexAccessLevel(),
            getSystemIndexAccessPredicate(), getNetNewSystemIndexPredicate()));
    }

    /**
     * Resolve an array of expressions to the set of indices and aliases that these expressions match.
     */
    public Set<String> resolveExpressions(ClusterState state, String... expressions) {
        Context context = new Context(state, IndicesOptions.lenientExpandOpen(), true, false, true, getSystemIndexAccessLevel(),
            getSystemIndexAccessPredicate(), getNetNewSystemIndexPredicate());
        List<String> resolvedExpressions = Arrays.asList(expressions);
        for (ExpressionResolver expressionResolver : expressionResolvers) {
            resolvedExpressions = expressionResolver.resolve(context, resolvedExpressions);
        }
        return Set.copyOf(resolvedExpressions);
    }

    /**
     * Iterates through the list of indices and selects the effective list of filtering aliases for the
     * given index.
     * <p>Only aliases with filters are returned. If the indices list contains a non-filtering reference to
     * the index itself - null is returned. Returns {@code null} if no filtering is required.
     * <b>NOTE</b>: The provided expressions must have been resolved already via {@link #resolveExpressions}.
     */
    public String[] filteringAliases(ClusterState state, String index, Set<String> resolvedExpressions) {
        return indexAliases(state, index, AliasMetadata::filteringRequired, false, resolvedExpressions);
    }

    /**
     * Whether to generate the candidate set from index aliases, or from the set of resolved expressions.
     * @param indexAliasesSize        the number of aliases of the index
     * @param resolvedExpressionsSize the number of resolved expressions
     */
    // pkg-private for testing
    boolean iterateIndexAliases(int indexAliasesSize, int resolvedExpressionsSize) {
        return indexAliasesSize <= resolvedExpressionsSize;
    }

    /**
     * Iterates through the list of indices and selects the effective list of required aliases for the given index.
     * <p>Only aliases where the given predicate tests successfully are returned. If the indices list contains a non-required reference to
     * the index itself - null is returned. Returns {@code null} if no filtering is required.
     * <p><b>NOTE</b>: the provided expressions must have been resolved already via {@link #resolveExpressions}.
     */
    public String[] indexAliases(ClusterState state, String index, Predicate<AliasMetadata> requiredAlias, boolean skipIdentity,
            Set<String> resolvedExpressions) {
        if (isAllIndices(resolvedExpressions)) {
            return null;
        }

        final IndexMetadata indexMetadata = state.metadata().getIndices().get(index);
        if (indexMetadata == null) {
            // Shouldn't happen
            throw new IndexNotFoundException(index);
        }

        if (skipIdentity == false && resolvedExpressions.contains(index)) {
            return null;
        }

        final ImmutableOpenMap<String, AliasMetadata> indexAliases = indexMetadata.getAliases();
        final AliasMetadata[] aliasCandidates;
        if (iterateIndexAliases(indexAliases.size(), resolvedExpressions.size())) {
            // faster to iterate indexAliases
            aliasCandidates = StreamSupport.stream(Spliterators.spliteratorUnknownSize(indexAliases.values().iterator(), 0), false)
                    .map(cursor -> cursor.value)
                    .filter(aliasMetadata -> resolvedExpressions.contains(aliasMetadata.alias()))
                    .toArray(AliasMetadata[]::new);
        } else {
            // faster to iterate resolvedExpressions
            aliasCandidates = resolvedExpressions.stream()
                    .map(indexAliases::get)
                    .filter(Objects::nonNull)
                    .toArray(AliasMetadata[]::new);
        }

        List<String> aliases = null;
        for (AliasMetadata aliasMetadata : aliasCandidates) {
            if (requiredAlias.test(aliasMetadata)) {
                // If required - add it to the list of aliases
                if (aliases == null) {
                    aliases = new ArrayList<>();
                }
                aliases.add(aliasMetadata.alias());
            } else {
                // If not, we have a non required alias for this index - no further checking needed
                return null;
            }
        }
        if (aliases == null) {
            return null;
        }
        return aliases.toArray(new String[aliases.size()]);
    }

    /**
     * Resolves the search routing if in the expression aliases are used. If expressions point to concrete indices
     * or aliases with no routing defined the specified routing is used.
     *
     * @return routing values grouped by concrete index
     */
    public Map<String, Set<String>> resolveSearchRouting(ClusterState state, @Nullable String routing, String... expressions) {
        List<String> resolvedExpressions = expressions != null ? Arrays.asList(expressions) : Collections.emptyList();
        Context context = new Context(state, IndicesOptions.lenientExpandOpen(), false, false, true, getSystemIndexAccessLevel(),
            getSystemIndexAccessPredicate(), getNetNewSystemIndexPredicate());
        for (ExpressionResolver expressionResolver : expressionResolvers) {
            resolvedExpressions = expressionResolver.resolve(context, resolvedExpressions);
        }

        // TODO: it appears that this can never be true?
        if (isAllIndices(resolvedExpressions)) {
            return resolveSearchRoutingAllIndices(state.metadata(), routing);
        }

        Map<String, Set<String>> routings = null;
        Set<String> paramRouting = null;
        // List of indices that don't require any routing
        Set<String> norouting = new HashSet<>();
        if (routing != null) {
            paramRouting = Sets.newHashSet(Strings.splitStringByCommaToArray(routing));
        }

        for (String expression : resolvedExpressions) {
            IndexAbstraction indexAbstraction = state.metadata().getIndicesLookup().get(expression);
            if (indexAbstraction != null && indexAbstraction.getType() == IndexAbstraction.Type.ALIAS) {
                for (IndexMetadata index : indexAbstraction.getIndices()) {
                    String concreteIndex = index.getIndex().getName();
                    AliasMetadata aliasMetadata = index.getAliases().get(indexAbstraction.getName());
                    if (norouting.contains(concreteIndex) == false) {
                        if (aliasMetadata != null && aliasMetadata.searchRoutingValues().isEmpty() == false) {
                            // Routing alias
                            if (routings == null) {
                                routings = new HashMap<>();
                            }
                            Set<String> r = routings.get(concreteIndex);
                            if (r == null) {
                                r = new HashSet<>();
                                routings.put(concreteIndex, r);
                            }
                            r.addAll(aliasMetadata.searchRoutingValues());
                            if (paramRouting != null) {
                                r.retainAll(paramRouting);
                            }
                            if (r.isEmpty()) {
                                routings.remove(concreteIndex);
                            }
                        } else {
                            // Non-routing alias
                            if (norouting.contains(concreteIndex) == false) {
                                norouting.add(concreteIndex);
                                if (paramRouting != null) {
                                    Set<String> r = new HashSet<>(paramRouting);
                                    if (routings == null) {
                                        routings = new HashMap<>();
                                    }
                                    routings.put(concreteIndex, r);
                                } else {
                                    if (routings != null) {
                                        routings.remove(concreteIndex);
                                    }
                                }
                            }
                        }
                    }
                }
            } else {
                // Index
                if (norouting.contains(expression) == false) {
                    norouting.add(expression);
                    if (paramRouting != null) {
                        Set<String> r = new HashSet<>(paramRouting);
                        if (routings == null) {
                            routings = new HashMap<>();
                        }
                        routings.put(expression, r);
                    } else {
                        if (routings != null) {
                            routings.remove(expression);
                        }
                    }
                }
            }

        }
        if (routings == null || routings.isEmpty()) {
            return null;
        }
        return routings;
    }

    /**
     * Sets the same routing for all indices
     */
    public Map<String, Set<String>> resolveSearchRoutingAllIndices(Metadata metadata, String routing) {
        if (routing != null) {
            Set<String> r = Sets.newHashSet(Strings.splitStringByCommaToArray(routing));
            Map<String, Set<String>> routings = new HashMap<>();
            String[] concreteIndices = metadata.getConcreteAllIndices();
            for (String index : concreteIndices) {
                routings.put(index, r);
            }
            return routings;
        }
        return null;
    }

    /**
     * Identifies whether the array containing index names given as argument refers to all indices
     * The empty or null array identifies all indices
     *
     * @param aliasesOrIndices the array containing index names
     * @return true if the provided array maps to all indices, false otherwise
     */
    public static boolean isAllIndices(Collection<String> aliasesOrIndices) {
        return aliasesOrIndices == null || aliasesOrIndices.isEmpty() || isExplicitAllPattern(aliasesOrIndices);
    }

    /**
     * Identifies whether the array containing index names given as argument explicitly refers to all indices
     * The empty or null array doesn't explicitly map to all indices
     *
     * @param aliasesOrIndices the array containing index names
     * @return true if the provided array explicitly maps to all indices, false otherwise
     */
    static boolean isExplicitAllPattern(Collection<String> aliasesOrIndices) {
        return aliasesOrIndices != null && aliasesOrIndices.size() == 1 && Metadata.ALL.equals(aliasesOrIndices.iterator().next());
    }

    /**
     * Identifies whether the first argument (an array containing index names) is a pattern that matches all indices
     *
     * @param indicesOrAliases the array containing index names
     * @param concreteIndices  array containing the concrete indices that the first argument refers to
     * @return true if the first argument is a pattern that maps to all available indices, false otherwise
     */
    boolean isPatternMatchingAllIndices(Metadata metadata, String[] indicesOrAliases, String[] concreteIndices) {
        // if we end up matching on all indices, check, if its a wildcard parameter, or a "-something" structure
        if (concreteIndices.length == metadata.getConcreteAllIndices().length && indicesOrAliases.length > 0) {

            //we might have something like /-test1,+test1 that would identify all indices
            //or something like /-test1 with test1 index missing and IndicesOptions.lenient()
            if (indicesOrAliases[0].charAt(0) == '-') {
                return true;
            }

            //otherwise we check if there's any simple regex
            for (String indexOrAlias : indicesOrAliases) {
                if (Regex.isSimpleMatchPattern(indexOrAlias)) {
                    return true;
                }
            }
        }
        return false;
    }

    public boolean isSystemName(String name) {
        return systemIndices.isSystemName(name);
    }

    public SystemIndexAccessLevel getSystemIndexAccessLevel() {
        return systemIndices.getSystemIndexAccessLevel(threadContext);
    }

    public Predicate<String> getSystemIndexAccessPredicate() {
        final SystemIndexAccessLevel systemIndexAccessLevel = getSystemIndexAccessLevel();
        final Predicate<String> systemIndexAccessLevelPredicate;
        if (systemIndexAccessLevel == SystemIndexAccessLevel.NONE) {
            systemIndexAccessLevelPredicate = s -> false;
        } else if (systemIndexAccessLevel == SystemIndexAccessLevel.ALL) {
            systemIndexAccessLevelPredicate = s -> true;
        } else {
            // everything other than allowed should be included in the deprecation message
            systemIndexAccessLevelPredicate = systemIndices.getProductSystemIndexNamePredicate(threadContext);
        }
        return systemIndexAccessLevelPredicate;
    }

<<<<<<< HEAD
    public Automaton getSystemNameAutomaton() {
        return systemIndices.getSystemNameAutomaton();
=======
    public Predicate<String> getNetNewSystemIndexPredicate() {
        return systemIndices::isNetNewSystemIndex;
>>>>>>> 5f8be728
    }

    public static class Context {

        private final ClusterState state;
        private final IndicesOptions options;
        private final long startTime;
        private final boolean preserveAliases;
        private final boolean resolveToWriteIndex;
        private final boolean includeDataStreams;
        private final boolean preserveDataStreams;
        private final SystemIndexAccessLevel systemIndexAccessLevel;
        private final Predicate<String> systemIndexAccessPredicate;
        private final Predicate<String> netNewSystemIndexPredicate;

        Context(ClusterState state, IndicesOptions options, SystemIndexAccessLevel systemIndexAccessLevel) {
            this(state, options, systemIndexAccessLevel, s -> true, s -> false);
        }

        Context(ClusterState state, IndicesOptions options, SystemIndexAccessLevel systemIndexAccessLevel,
                Predicate<String> systemIndexAccessPredicate, Predicate<String> netNewSystemIndexPredicate) {
            this(state, options, System.currentTimeMillis(), systemIndexAccessLevel, systemIndexAccessPredicate,
                netNewSystemIndexPredicate);
        }

        Context(ClusterState state, IndicesOptions options, boolean preserveAliases, boolean resolveToWriteIndex,
                boolean includeDataStreams, SystemIndexAccessLevel systemIndexAccessLevel, Predicate<String> systemIndexAccessPredicate,
                Predicate<String> netNewSystemIndexPredicate) {
            this(state, options, System.currentTimeMillis(), preserveAliases, resolveToWriteIndex, includeDataStreams, false,
                systemIndexAccessLevel, systemIndexAccessPredicate, netNewSystemIndexPredicate);
        }

        Context(ClusterState state, IndicesOptions options, boolean preserveAliases, boolean resolveToWriteIndex,
                boolean includeDataStreams, boolean preserveDataStreams, SystemIndexAccessLevel systemIndexAccessLevel,
                Predicate<String> systemIndexAccessPredicate, Predicate<String> netNewSystemIndexPredicate) {
            this(state, options, System.currentTimeMillis(), preserveAliases, resolveToWriteIndex, includeDataStreams, preserveDataStreams,
                systemIndexAccessLevel, systemIndexAccessPredicate, netNewSystemIndexPredicate);
        }

        Context(ClusterState state, IndicesOptions options, long startTime, SystemIndexAccessLevel systemIndexAccessLevel,
                Predicate<String> systemIndexAccessPredicate, Predicate<String> netNewSystemIndexPredicate) {
           this(state, options, startTime, false, false, false, false, systemIndexAccessLevel, systemIndexAccessPredicate,
               netNewSystemIndexPredicate);
        }

        protected Context(ClusterState state, IndicesOptions options, long startTime, boolean preserveAliases, boolean resolveToWriteIndex,
                          boolean includeDataStreams, boolean preserveDataStreams, SystemIndexAccessLevel systemIndexAccessLevel,
                          Predicate<String> systemIndexAccessPredicate,
                          Predicate<String> netNewSystemIndexPredicate) {
            this.state = state;
            this.options = options;
            this.startTime = startTime;
            this.preserveAliases = preserveAliases;
            this.resolveToWriteIndex = resolveToWriteIndex;
            this.includeDataStreams = includeDataStreams;
            this.preserveDataStreams = preserveDataStreams;
            this.systemIndexAccessLevel = systemIndexAccessLevel;
            this.systemIndexAccessPredicate = systemIndexAccessPredicate;
            this.netNewSystemIndexPredicate = netNewSystemIndexPredicate;
        }

        public ClusterState getState() {
            return state;
        }

        public IndicesOptions getOptions() {
            return options;
        }

        public long getStartTime() {
            return startTime;
        }

        /**
         * This is used to prevent resolving aliases to concrete indices but this also means
         * that we might return aliases that point to a closed index. This is currently only used
         * by {@link #filteringAliases(ClusterState, String, Set)} since it's the only one that needs aliases
         */
        boolean isPreserveAliases() {
            return preserveAliases;
        }

        /**
         * This is used to require that aliases resolve to their write-index. It is currently not used in conjunction
         * with <code>preserveAliases</code>.
         */
        boolean isResolveToWriteIndex() {
            return resolveToWriteIndex;
        }

        public boolean includeDataStreams() {
            return includeDataStreams;
        }

        public boolean isPreserveDataStreams() {
            return preserveDataStreams;
        }

        /**
         * Used to determine system index access is allowed in this context (e.g. for this request).
         */
        public Predicate<String> getSystemIndexAccessPredicate() {
            return systemIndexAccessPredicate;
        }
    }

    private interface ExpressionResolver {

        /**
         * Resolves the list of expressions into other expressions if possible (possible concrete indices and aliases, but
         * that isn't required). The provided implementations can also be left untouched.
         *
         * @return a new list with expressions based on the provided expressions
         */
        List<String> resolve(Context context, List<String> expressions);

    }

    /**
     * Resolves alias/index name expressions with wildcards into the corresponding concrete indices/aliases
     */
    static final class WildcardExpressionResolver implements ExpressionResolver {

        @Override
        public List<String> resolve(Context context, List<String> expressions) {
            IndicesOptions options = context.getOptions();
            Metadata metadata = context.getState().metadata();
            // only check open/closed since if we do not expand to open or closed it doesn't make sense to
            // expand to hidden
            if (options.expandWildcardsClosed() == false && options.expandWildcardsOpen() == false) {
                return expressions;
            }

            if (isEmptyOrTrivialWildcard(expressions)) {
                List<String> resolvedExpressions = resolveEmptyOrTrivialWildcard(context);
                if (context.includeDataStreams()) {
                    final IndexMetadata.State excludeState = excludeState(options);
                    final Map<String, IndexAbstraction> dataStreamsAbstractions = metadata.getIndicesLookup().entrySet()
                        .stream()
                        .filter(entry -> entry.getValue().getType() == IndexAbstraction.Type.DATA_STREAM)
                        .collect(Collectors.toMap(Map.Entry::getKey, Map.Entry::getValue));
                    // dedup backing indices if expand hidden indices option is true
                    Set<String> resolvedIncludingDataStreams = new HashSet<>(resolvedExpressions);
                    resolvedIncludingDataStreams.addAll(expand(context, excludeState, dataStreamsAbstractions,
                        expressions.isEmpty() ? "_all" : expressions.get(0), options.expandWildcardsHidden()));
                    return new ArrayList<>(resolvedIncludingDataStreams);
                }
                return resolvedExpressions;
            }

            Set<String> result = innerResolve(context, expressions, options, metadata);

            if (result == null) {
                return expressions;
            }
            if (result.isEmpty() && options.allowNoIndices() == false) {
                IndexNotFoundException infe = new IndexNotFoundException((String)null);
                infe.setResources("index_or_alias", expressions.toArray(new String[0]));
                throw infe;
            }
            return new ArrayList<>(result);
        }

        private Set<String> innerResolve(Context context, List<String> expressions, IndicesOptions options, Metadata metadata) {
            Set<String> result = null;
            boolean wildcardSeen = false;
            for (int i = 0; i < expressions.size(); i++) {
                String expression = expressions.get(i);
                if (Strings.isEmpty(expression)) {
                    throw indexNotFoundException(expression);
                }
                validateAliasOrIndex(expression);
                if (aliasOrIndexExists(context, options, metadata, expression)) {
                    if (result != null) {
                        result.add(expression);
                    }
                    continue;
                }
                final boolean add;
                if (expression.charAt(0) == '-' && wildcardSeen) {
                    add = false;
                    expression = expression.substring(1);
                } else {
                    add = true;
                }
                if (result == null) {
                    // add all the previous ones...
                    result = new HashSet<>(expressions.subList(0, i));
                }
                if (Regex.isSimpleMatchPattern(expression) == false) {
                    //TODO why does wildcard resolver throw exceptions regarding non wildcarded expressions? This should not be done here.
                    if (options.ignoreUnavailable() == false) {
                        IndexAbstraction indexAbstraction = metadata.getIndicesLookup().get(expression);
                        if (indexAbstraction == null) {
                            throw indexNotFoundException(expression);
                        } else if (indexAbstraction.getType() == IndexAbstraction.Type.ALIAS && options.ignoreAliases()) {
                            throw aliasesNotSupportedException(expression);
                        } else if (indexAbstraction.isDataStreamRelated() &&
                            context.includeDataStreams() == false) {
                            throw indexNotFoundException(expression);
                        }
                    }
                    if (add) {
                        result.add(expression);
                    } else {
                        result.remove(expression);
                    }
                    continue;
                }

                final IndexMetadata.State excludeState = excludeState(options);
                final Map<String, IndexAbstraction> matches = matches(context, metadata, expression);
                Set<String> expand = expand(context, excludeState, matches, expression, options.expandWildcardsHidden());
                if (add) {
                    result.addAll(expand);
                } else {
                    result.removeAll(expand);
                }
                if (options.allowNoIndices() == false && matches.isEmpty()) {
                    throw indexNotFoundException(expression);
                }
                if (Regex.isSimpleMatchPattern(expression)) {
                    wildcardSeen = true;
                }
            }
            return result;
        }

        private static void validateAliasOrIndex(String expression) {
            // Expressions can not start with an underscore. This is reserved for APIs. If the check gets here, the API
            // does not exist and the path is interpreted as an expression. If the expression begins with an underscore,
            // throw a specific error that is different from the [[IndexNotFoundException]], which is typically thrown
            // if the expression can't be found.
            if (expression.charAt(0) == '_') {
                throw new InvalidIndexNameException(expression, "must not start with '_'.");
            }
        }

        private static boolean aliasOrIndexExists(Context context, IndicesOptions options, Metadata metadata, String expression) {
            IndexAbstraction indexAbstraction = metadata.getIndicesLookup().get(expression);
            if (indexAbstraction == null) {
                return false;
            }

            //treat aliases as unavailable indices when ignoreAliases is set to true (e.g. delete index and update aliases api)
            if (indexAbstraction.getType() == IndexAbstraction.Type.ALIAS && options.ignoreAliases()) {
                return false;
            }

            if (indexAbstraction.isDataStreamRelated() && context.includeDataStreams() == false) {
                return false;
            }

            return true;
        }

        private static IndexNotFoundException indexNotFoundException(String expression) {
            IndexNotFoundException infe = new IndexNotFoundException(expression);
            infe.setResources("index_or_alias", expression);
            return infe;
        }

        private static IndexMetadata.State excludeState(IndicesOptions options) {
            final IndexMetadata.State excludeState;
            if (options.expandWildcardsOpen() && options.expandWildcardsClosed()) {
                excludeState = null;
            } else if (options.expandWildcardsOpen() && options.expandWildcardsClosed() == false) {
                excludeState = IndexMetadata.State.CLOSE;
            } else if (options.expandWildcardsClosed() && options.expandWildcardsOpen() == false) {
                excludeState = IndexMetadata.State.OPEN;
            } else {
                assert false : "this shouldn't get called if wildcards expand to none";
                excludeState = null;
            }
            return excludeState;
        }

        public static Map<String, IndexAbstraction> matches(Context context, Metadata metadata, String expression) {
            if (Regex.isMatchAllPattern(expression)) {
                return filterIndicesLookup(context, metadata.getIndicesLookup(), null, context.getOptions());
            } else if (expression.indexOf("*") == expression.length() - 1) {
                return suffixWildcard(context, metadata, expression);
            } else {
                return otherWildcard(context, metadata, expression);
            }
        }

        private static Map<String, IndexAbstraction> suffixWildcard(Context context, Metadata metadata, String expression) {
            assert expression.length() >= 2 : "expression [" + expression + "] should have at least a length of 2";
            String fromPrefix = expression.substring(0, expression.length() - 1);
            char[] toPrefixCharArr = fromPrefix.toCharArray();
            toPrefixCharArr[toPrefixCharArr.length - 1]++;
            String toPrefix = new String(toPrefixCharArr);
            SortedMap<String, IndexAbstraction> subMap = metadata.getIndicesLookup().subMap(fromPrefix, toPrefix);
            return filterIndicesLookup(context, subMap, null, context.getOptions());
        }

        private static Map<String, IndexAbstraction> otherWildcard(Context context, Metadata metadata, String expression) {
            final String pattern = expression;
            return filterIndicesLookup(context, metadata.getIndicesLookup(), e -> Regex.simpleMatch(pattern, e.getKey()),
                context.getOptions());
        }

        private static Map<String, IndexAbstraction> filterIndicesLookup(Context context, SortedMap<String, IndexAbstraction> indicesLookup,
                                                                         Predicate<? super Map.Entry<String, IndexAbstraction>> filter,
                                                                         IndicesOptions options) {
            boolean shouldConsumeStream = false;
            Stream<Map.Entry<String, IndexAbstraction>> stream = indicesLookup.entrySet().stream();
            if (options.ignoreAliases()) {
                shouldConsumeStream = true;
                stream = stream.filter(e -> e.getValue().getType() != IndexAbstraction.Type.ALIAS);
            }
            if (filter != null) {
                shouldConsumeStream = true;
                stream = stream.filter(filter);
            }
            if (context.includeDataStreams() == false) {
                shouldConsumeStream = true;
                stream = stream.filter(e -> e.getValue().isDataStreamRelated() == false);
            }
            if (shouldConsumeStream) {
                return stream.collect(Collectors.toMap(Map.Entry::getKey, Map.Entry::getValue));
            } else {
                return indicesLookup;
            }
        }

        private static Set<String> expand(Context context, IndexMetadata.State excludeState, Map<String, IndexAbstraction> matches,
                                          String expression, boolean includeHidden) {
            Set<String> expand = new HashSet<>();
            for (Map.Entry<String, IndexAbstraction> entry : matches.entrySet()) {
                String aliasOrIndexName = entry.getKey();
                IndexAbstraction indexAbstraction = entry.getValue();

                if (indexAbstraction.isSystem()) {
                    if (context.netNewSystemIndexPredicate.test(indexAbstraction.getName()) &&
                        context.systemIndexAccessPredicate.test(indexAbstraction.getName()) == false) {
                        continue;
                    }
                    if (indexAbstraction.getType() == Type.DATA_STREAM || indexAbstraction.getParentDataStream() != null) {
                        if (context.systemIndexAccessPredicate.test(indexAbstraction.getName()) == false) {
                            continue;
                        }
                    }
                }

                if (indexAbstraction.isHidden() == false || includeHidden || implicitHiddenMatch(aliasOrIndexName, expression)) {
                    if (context.isPreserveAliases() && indexAbstraction.getType() == IndexAbstraction.Type.ALIAS) {
                        expand.add(aliasOrIndexName);
                    } else {
                        for (IndexMetadata meta : indexAbstraction.getIndices()) {
                            if (excludeState == null || meta.getState() != excludeState) {
                                expand.add(meta.getIndex().getName());
                            }
                        }
                        if (context.isPreserveDataStreams() && indexAbstraction.getType() == IndexAbstraction.Type.DATA_STREAM) {
                            expand.add(indexAbstraction.getName());
                        }
                    }
                }
            }
            return expand;
        }

        private static boolean implicitHiddenMatch(String itemName, String expression) {
            return itemName.startsWith(".") && expression.startsWith(".") && Regex.isSimpleMatchPattern(expression);
        }

        private boolean isEmptyOrTrivialWildcard(List<String> expressions) {
            return expressions.isEmpty() || (expressions.size() == 1 && (Metadata.ALL.equals(expressions.get(0)) ||
                Regex.isMatchAllPattern(expressions.get(0))));
        }

        private static List<String> resolveEmptyOrTrivialWildcard(Context context) {
            final String[] allIndices = resolveEmptyOrTrivialWildcardToAllIndices(context.getOptions(), context.getState().metadata());
            if (context.systemIndexAccessLevel == SystemIndexAccessLevel.ALL) {
                return List.of(allIndices);
            } else {
                return resolveEmptyOrTrivialWildcardWithAllowedSystemIndices(context, allIndices);
            }
        }

        private static List<String> resolveEmptyOrTrivialWildcardWithAllowedSystemIndices(Context context, String[] allIndices) {
            return Arrays.stream(allIndices)
                .filter(name -> {
                        if (name.startsWith(".")) {
                            IndexAbstraction abstraction = context.state.metadata().getIndicesLookup().get(name);
                            assert abstraction != null : "null abstraction for " + name + " but was in array of all indices";
                            if (abstraction.isSystem()) {
                                if (context.netNewSystemIndexPredicate.test(name)) {
                                    return context.systemIndexAccessPredicate.test(name);
                                } else if (abstraction.getType() == Type.DATA_STREAM || abstraction.getParentDataStream() != null) {
                                    return context.systemIndexAccessPredicate.test(name);
                                }
                            } else {
                                return true;
                            }
                        }
                        return true;
                    }
                )
                .collect(Collectors.toUnmodifiableList());
        }

        private static String[] resolveEmptyOrTrivialWildcardToAllIndices(IndicesOptions options, Metadata metadata) {
            if (options.expandWildcardsOpen() && options.expandWildcardsClosed() && options.expandWildcardsHidden()) {
                return metadata.getConcreteAllIndices();
            } else if (options.expandWildcardsOpen() && options.expandWildcardsClosed()) {
                return metadata.getConcreteVisibleIndices();
            } else if (options.expandWildcardsOpen() && options.expandWildcardsHidden()) {
                return metadata.getConcreteAllOpenIndices();
            } else if (options.expandWildcardsOpen()) {
                return metadata.getConcreteVisibleOpenIndices();
            } else if (options.expandWildcardsClosed() && options.expandWildcardsHidden()) {
                return metadata.getConcreteAllClosedIndices();
            } else if (options.expandWildcardsClosed()) {
                return metadata.getConcreteVisibleClosedIndices();
            } else {
                return Strings.EMPTY_ARRAY;
            }
        }
    }

    public static final class DateMathExpressionResolver implements ExpressionResolver {

        private static final DateFormatter DEFAULT_DATE_FORMATTER = DateFormatter.forPattern("uuuu.MM.dd");
        private static final String EXPRESSION_LEFT_BOUND = "<";
        private static final String EXPRESSION_RIGHT_BOUND = ">";
        private static final char LEFT_BOUND = '{';
        private static final char RIGHT_BOUND = '}';
        private static final char ESCAPE_CHAR = '\\';
        private static final char TIME_ZONE_BOUND = '|';

        @Override
        public List<String> resolve(final Context context, List<String> expressions) {
            List<String> result = new ArrayList<>(expressions.size());
            for (String expression : expressions) {
                result.add(resolveExpression(expression, context));
            }
            return result;
        }

        @SuppressWarnings("fallthrough")
        static String resolveExpression(String expression, final Context context) {
            if (expression.startsWith(EXPRESSION_LEFT_BOUND) == false || expression.endsWith(EXPRESSION_RIGHT_BOUND) == false) {
                return expression;
            }

            boolean escape = false;
            boolean inDateFormat = false;
            boolean inPlaceHolder = false;
            final StringBuilder beforePlaceHolderSb = new StringBuilder();
            StringBuilder inPlaceHolderSb = new StringBuilder();
            final char[] text = expression.toCharArray();
            final int from = 1;
            final int length = text.length - 1;
            for (int i = from; i < length; i++) {
                boolean escapedChar = escape;
                if (escape) {
                    escape = false;
                }

                char c = text[i];
                if (c == ESCAPE_CHAR) {
                    if (escapedChar) {
                        beforePlaceHolderSb.append(c);
                        escape = false;
                    } else {
                        escape = true;
                    }
                    continue;
                }
                if (inPlaceHolder) {
                    switch (c) {
                        case LEFT_BOUND:
                            if (inDateFormat && escapedChar) {
                                inPlaceHolderSb.append(c);
                            } else if (inDateFormat == false) {
                                inDateFormat = true;
                                inPlaceHolderSb.append(c);
                            } else {
                                throw new ElasticsearchParseException("invalid dynamic name expression [{}]." +
                                    " invalid character in placeholder at position [{}]", new String(text, from, length), i);
                            }
                            break;

                        case RIGHT_BOUND:
                            if (inDateFormat && escapedChar) {
                                inPlaceHolderSb.append(c);
                            } else if (inDateFormat) {
                                inDateFormat = false;
                                inPlaceHolderSb.append(c);
                            } else {
                                String inPlaceHolderString = inPlaceHolderSb.toString();
                                int dateTimeFormatLeftBoundIndex = inPlaceHolderString.indexOf(LEFT_BOUND);
                                String mathExpression;
                                String dateFormatterPattern;
                                DateFormatter dateFormatter;
                                final ZoneId timeZone;
                                if (dateTimeFormatLeftBoundIndex < 0) {
                                    mathExpression = inPlaceHolderString;
                                    dateFormatter = DEFAULT_DATE_FORMATTER;
                                    timeZone = ZoneOffset.UTC;
                                } else {
                                    if (inPlaceHolderString.lastIndexOf(RIGHT_BOUND) != inPlaceHolderString.length() - 1) {
                                        throw new ElasticsearchParseException("invalid dynamic name expression [{}]. missing closing `}`" +
                                            " for date math format", inPlaceHolderString);
                                    }
                                    if (dateTimeFormatLeftBoundIndex == inPlaceHolderString.length() - 2) {
                                        throw new ElasticsearchParseException("invalid dynamic name expression [{}]. missing date format",
                                            inPlaceHolderString);
                                    }
                                    mathExpression = inPlaceHolderString.substring(0, dateTimeFormatLeftBoundIndex);
                                    String patternAndTZid =
                                        inPlaceHolderString.substring(dateTimeFormatLeftBoundIndex + 1, inPlaceHolderString.length() - 1);
                                    int formatPatternTimeZoneSeparatorIndex = patternAndTZid.indexOf(TIME_ZONE_BOUND);
                                    if (formatPatternTimeZoneSeparatorIndex != -1) {
                                        dateFormatterPattern = patternAndTZid.substring(0, formatPatternTimeZoneSeparatorIndex);
                                        timeZone = DateUtils.of(patternAndTZid.substring(formatPatternTimeZoneSeparatorIndex + 1));
                                    } else {
                                        dateFormatterPattern = patternAndTZid;
                                        timeZone = ZoneOffset.UTC;
                                    }
                                    dateFormatter = DateFormatter.forPattern(dateFormatterPattern);
                                }

                                DateFormatter formatter = dateFormatter.withZone(timeZone);
                                DateMathParser dateMathParser = formatter.toDateMathParser();
                                Instant instant = dateMathParser.parse(mathExpression, context::getStartTime, false, timeZone);

                                String time = formatter.format(instant);
                                beforePlaceHolderSb.append(time);
                                inPlaceHolderSb = new StringBuilder();
                                inPlaceHolder = false;
                            }
                            break;

                        default:
                            inPlaceHolderSb.append(c);
                    }
                } else {
                    switch (c) {
                        case LEFT_BOUND:
                            if (escapedChar) {
                                beforePlaceHolderSb.append(c);
                            } else {
                                inPlaceHolder = true;
                            }
                            break;

                        case RIGHT_BOUND:
                            if (escapedChar == false) {
                                throw new ElasticsearchParseException("invalid dynamic name expression [{}]." +
                                    " invalid character at position [{}]. `{` and `}` are reserved characters and" +
                                    " should be escaped when used as part of the index name using `\\` (e.g. `\\{text\\}`)",
                                    new String(text, from, length), i);
                            }
                        default:
                            beforePlaceHolderSb.append(c);
                    }
                }
            }

            if (inPlaceHolder) {
                throw new ElasticsearchParseException("invalid dynamic name expression [{}]. date math placeholder is open ended",
                    new String(text, from, length));
            }
            if (beforePlaceHolderSb.length() == 0) {
                throw new ElasticsearchParseException("nothing captured");
            }
            return beforePlaceHolderSb.toString();
        }
    }
}<|MERGE_RESOLUTION|>--- conflicted
+++ resolved
@@ -760,13 +760,12 @@
         return systemIndexAccessLevelPredicate;
     }
 
-<<<<<<< HEAD
     public Automaton getSystemNameAutomaton() {
         return systemIndices.getSystemNameAutomaton();
-=======
+    }
+
     public Predicate<String> getNetNewSystemIndexPredicate() {
         return systemIndices::isNetNewSystemIndex;
->>>>>>> 5f8be728
     }
 
     public static class Context {
