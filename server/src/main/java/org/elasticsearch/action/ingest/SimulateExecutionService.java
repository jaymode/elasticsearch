/*
 * Licensed to Elasticsearch under one or more contributor
 * license agreements. See the NOTICE file distributed with
 * this work for additional information regarding copyright
 * ownership. Elasticsearch licenses this file to you under
 * the Apache License, Version 2.0 (the "License"); you may
 * not use this file except in compliance with the License.
 * You may obtain a copy of the License at
 *
 *    http://www.apache.org/licenses/LICENSE-2.0
 *
 * Unless required by applicable law or agreed to in writing,
 * software distributed under the License is distributed on an
 * "AS IS" BASIS, WITHOUT WARRANTIES OR CONDITIONS OF ANY
 * KIND, either express or implied.  See the License for the
 * specific language governing permissions and limitations
 * under the License.
 */

package org.elasticsearch.action.ingest;

import org.elasticsearch.action.ActionListener;
import org.elasticsearch.action.ActionRunnable;
import org.elasticsearch.ingest.CompoundProcessor;
import org.elasticsearch.ingest.IngestDocument;
import org.elasticsearch.ingest.Pipeline;
import org.elasticsearch.threadpool.ThreadPool;

import java.util.List;
import java.util.concurrent.CopyOnWriteArrayList;
import java.util.concurrent.atomic.AtomicInteger;
import java.util.function.BiConsumer;

import static org.elasticsearch.ingest.TrackingResultProcessor.decorate;

class SimulateExecutionService {

    private static final String THREAD_POOL_NAME = ThreadPool.Names.MANAGEMENT;

    private final ThreadPool threadPool;

    SimulateExecutionService(ThreadPool threadPool) {
        this.threadPool = threadPool;
    }

    void executeDocument(Pipeline pipeline, IngestDocument ingestDocument, boolean verbose,
                         BiConsumer<SimulateDocumentResult, Exception> handler) {
        if (verbose) {
            List<SimulateProcessorResult> processorResultList = new CopyOnWriteArrayList<>();
            CompoundProcessor verbosePipelineProcessor = decorate(pipeline.getCompoundProcessor(), processorResultList);
            Pipeline verbosePipeline = new Pipeline(pipeline.getId(), pipeline.getDescription(), pipeline.getVersion(),
                verbosePipelineProcessor);
            ingestDocument.executePipeline(verbosePipeline, (result, e) -> {
                handler.accept(new SimulateDocumentVerboseResult(processorResultList), e);
            });
        } else {
<<<<<<< HEAD
            pipeline.execute(ingestDocument, (result, e) -> {
                if (e == null) {
                    handler.accept(new SimulateDocumentBaseResult(ingestDocument), null);
                } else {
                    handler.accept(new SimulateDocumentBaseResult(e), null);
                }
            });
=======
            try {
                IngestDocument result = pipeline.execute(ingestDocument);
                return new SimulateDocumentBaseResult(result);
            } catch (Exception e) {
                return new SimulateDocumentBaseResult(e);
            }
>>>>>>> 4e324708
        }
    }

    public void execute(SimulatePipelineRequest.Parsed request, ActionListener<SimulatePipelineResponse> listener) {
        threadPool.executor(THREAD_POOL_NAME).execute(ActionRunnable.wrap(listener, l -> {
            final AtomicInteger counter = new AtomicInteger();
            final List<SimulateDocumentResult> responses = new CopyOnWriteArrayList<>();
            for (IngestDocument ingestDocument : request.getDocuments()) {
                executeDocument(request.getPipeline(), ingestDocument, request.isVerbose(), (response, e) -> {
                    if (response != null) {
                        responses.add(response);
                    }
                    if (counter.incrementAndGet() == request.getDocuments().size()) {
                        listener.onResponse(new SimulatePipelineResponse(request.getPipeline().getId(),
                            request.isVerbose(), responses));
                    }
                });
            }
        }));
    }
}<|MERGE_RESOLUTION|>--- conflicted
+++ resolved
@@ -54,22 +54,13 @@
                 handler.accept(new SimulateDocumentVerboseResult(processorResultList), e);
             });
         } else {
-<<<<<<< HEAD
             pipeline.execute(ingestDocument, (result, e) -> {
                 if (e == null) {
-                    handler.accept(new SimulateDocumentBaseResult(ingestDocument), null);
+                    handler.accept(new SimulateDocumentBaseResult(result), null);
                 } else {
                     handler.accept(new SimulateDocumentBaseResult(e), null);
                 }
             });
-=======
-            try {
-                IngestDocument result = pipeline.execute(ingestDocument);
-                return new SimulateDocumentBaseResult(result);
-            } catch (Exception e) {
-                return new SimulateDocumentBaseResult(e);
-            }
->>>>>>> 4e324708
         }
     }
 
