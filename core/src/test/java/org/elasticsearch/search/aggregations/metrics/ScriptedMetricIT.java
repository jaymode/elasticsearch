--- conflicted
+++ resolved
@@ -231,38 +231,22 @@
         assertAcked(client().admin().cluster().preparePutStoredScript()
                 .setLang(CustomScriptPlugin.NAME)
                 .setId("initScript_stored")
-<<<<<<< HEAD
-                .setSource(new BytesArray("{\"script\":\"vars.multiplier = 3\"}"), XContentType.JSON));
-=======
-                .setContent(new BytesArray("{\"script\":\"vars.multiplier = 3\"}")));
->>>>>>> 3cfcd1ac
+                .setContent(new BytesArray("{\"script\":\"vars.multiplier = 3\"}"), XContentType.JSON));
 
         assertAcked(client().admin().cluster().preparePutStoredScript()
                 .setLang(CustomScriptPlugin.NAME)
                 .setId("mapScript_stored")
-<<<<<<< HEAD
-                .setSource(new BytesArray("{\"script\":\"_agg.add(vars.multiplier)\"}"), XContentType.JSON));
-=======
-                .setContent(new BytesArray("{\"script\":\"_agg.add(vars.multiplier)\"}")));
->>>>>>> 3cfcd1ac
+                .setContent(new BytesArray("{\"script\":\"_agg.add(vars.multiplier)\"}"), XContentType.JSON));
 
         assertAcked(client().admin().cluster().preparePutStoredScript()
                 .setLang(CustomScriptPlugin.NAME)
                 .setId("combineScript_stored")
-<<<<<<< HEAD
-                .setSource(new BytesArray("{\"script\":\"sum agg values as a new aggregation\"}"), XContentType.JSON));
-=======
-                .setContent(new BytesArray("{\"script\":\"sum agg values as a new aggregation\"}")));
->>>>>>> 3cfcd1ac
+                .setContent(new BytesArray("{\"script\":\"sum agg values as a new aggregation\"}"), XContentType.JSON));
 
         assertAcked(client().admin().cluster().preparePutStoredScript()
                 .setLang(CustomScriptPlugin.NAME)
                 .setId("reduceScript_stored")
-<<<<<<< HEAD
-                .setSource(new BytesArray("{\"script\":\"sum aggs of agg values as a new aggregation\"}"), XContentType.JSON));
-=======
-                .setContent(new BytesArray("{\"script\":\"sum aggs of agg values as a new aggregation\"}")));
->>>>>>> 3cfcd1ac
+                .setContent(new BytesArray("{\"script\":\"sum aggs of agg values as a new aggregation\"}"), XContentType.JSON));
 
         indexRandom(true, builders);
         ensureSearchable();
