--- conflicted
+++ resolved
@@ -175,29 +175,10 @@
     }
 
     public static class CustomScriptPlugin extends Plugin implements ScriptPlugin {
-
-<<<<<<< HEAD
-        public void onModule(ScriptModule scriptModule) {
-            scriptModule.registerScript("int", IntArrayScriptFactory.class);
-            scriptModule.registerScript("long", LongArrayScriptFactory.class);
-            scriptModule.registerScript("float", FloatArrayScriptFactory.class);
-            scriptModule.registerScript("double", DoubleArrayScriptFactory.class);
-=======
-        @Override
-        public String name() {
-            return "custom_script";
-        }
-
-        @Override
-        public String description() {
-            return "script ";
-        }
-
         @Override
         public List<NativeScriptFactory> getNativeScripts() {
             return Arrays.asList(new IntArrayScriptFactory(), new LongArrayScriptFactory(), new FloatArrayScriptFactory(),
                 new DoubleArrayScriptFactory());
->>>>>>> ccad99fb
         }
     }
 }